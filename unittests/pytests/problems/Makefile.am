--- conflicted
+++ resolved
@@ -24,11 +24,8 @@
 dist_check_SCRIPTS = testproblems.py
 
 noinst_PYTHON = \
-<<<<<<< HEAD
+	TestSolutionSubfields.py \
 	TestSolution.py \
-=======
->>>>>>> 124d83ac
-	TestSolutionSubfields.py \
 	TestTimeStep.py \
 	TestTimeStepAdapt.py \
 	TestTimeStepUniform.py \
