--- conflicted
+++ resolved
@@ -150,12 +150,12 @@
 
   const int numVertices = _cohesiveVertices.size();
   for(PetscInt iVertex = 0; iVertex < numVertices; ++iVertex) {
-    const int v_lagrange = _cohesiveVertices[iVertex].lagrange;
+    const int e_lagrange = _cohesiveVertices[iVertex].lagrange;
 
     PetscInt dof;
-    err = PetscSectionGetDof(fieldSection, v_lagrange, &dof);PYLITH_CHECK_ERROR(err);assert(spaceDim == dof);
-    err = PetscSectionSetFieldDof(fieldSection, v_lagrange, 0, 0);PYLITH_CHECK_ERROR(err);
-    err = PetscSectionSetFieldDof(fieldSection, v_lagrange, 1, dof);PYLITH_CHECK_ERROR(err);
+    err = PetscSectionGetDof(fieldSection, e_lagrange, &dof);PYLITH_CHECK_ERROR(err);assert(spaceDim == dof);
+    err = PetscSectionSetFieldDof(fieldSection, e_lagrange, 0, 0);PYLITH_CHECK_ERROR(err);
+    err = PetscSectionSetFieldDof(fieldSection, e_lagrange, 1, dof);PYLITH_CHECK_ERROR(err);
   } // for
 
   PYLITH_METHOD_END;
@@ -230,14 +230,14 @@
   // Loop over fault vertices
   const int numVertices = _cohesiveVertices.size();
   for (int iVertex=0; iVertex < numVertices; ++iVertex) {
-    const int v_lagrange = _cohesiveVertices[iVertex].lagrange;
+    const int e_lagrange = _cohesiveVertices[iVertex].lagrange;
     const int v_fault = _cohesiveVertices[iVertex].fault;
     const int v_negative = _cohesiveVertices[iVertex].negative;
     const int v_positive = _cohesiveVertices[iVertex].positive;
 
     // Compute contribution only if Lagrange constraint is local.
     PetscInt goff  = 0;
-    err = PetscSectionGetOffset(residualGlobalSection, v_lagrange, &goff);PYLITH_CHECK_ERROR(err);
+    err = PetscSectionGetOffset(residualGlobalSection, e_lagrange, &goff);PYLITH_CHECK_ERROR(err);
     if (goff < 0)
       continue;
 
@@ -261,8 +261,8 @@
     const PetscInt dtpoff = dispTVisitor.sectionOffset(v_positive);
     assert(spaceDim == dispTVisitor.sectionDof(v_positive));
 
-    const PetscInt dtloff = dispTVisitor.sectionOffset(v_lagrange);
-    assert(spaceDim == dispTVisitor.sectionDof(v_lagrange));
+    const PetscInt dtloff = dispTVisitor.sectionOffset(e_lagrange);
+    assert(spaceDim == dispTVisitor.sectionDof(e_lagrange));
 
     // Get dispIncr(t->t+dt) at conventional vertices and Lagrange vertex.
     const PetscInt dinoff = dispTIncrVisitor.sectionOffset(v_negative);
@@ -271,8 +271,8 @@
     const PetscInt dipoff = dispTIncrVisitor.sectionOffset(v_positive);
     assert(spaceDim == dispTIncrVisitor.sectionDof(v_positive));
 
-    const PetscInt diloff = dispTIncrVisitor.sectionOffset(v_lagrange);
-    assert(spaceDim == dispTIncrVisitor.sectionDof(v_lagrange));
+    const PetscInt diloff = dispTIncrVisitor.sectionOffset(e_lagrange);
+    assert(spaceDim == dispTIncrVisitor.sectionDof(e_lagrange));
 
     // Assemble contributions into field
     const PetscInt rnoff = residualVisitor.sectionOffset(v_negative);
@@ -281,8 +281,8 @@
     const PetscInt rpoff = residualVisitor.sectionOffset(v_positive);
     assert(spaceDim == residualVisitor.sectionDof(v_positive));
 
-    const PetscInt rloff = residualVisitor.sectionOffset(v_lagrange);
-    assert(spaceDim == residualVisitor.sectionDof(v_lagrange));
+    const PetscInt rloff = residualVisitor.sectionOffset(e_lagrange);
+    assert(spaceDim == residualVisitor.sectionDof(e_lagrange));
 
 #if defined(DETAILED_EVENT_LOGGING)
     _logger->eventEnd(restrictEvent);
@@ -370,14 +370,14 @@
 
   const int numVertices = _cohesiveVertices.size();
   for (int iVertex=0; iVertex < numVertices; ++iVertex) {
-    const int v_lagrange = _cohesiveVertices[iVertex].lagrange;
+    const int e_lagrange = _cohesiveVertices[iVertex].lagrange;
     const int v_fault = _cohesiveVertices[iVertex].fault;
     const int v_negative = _cohesiveVertices[iVertex].negative;
     const int v_positive = _cohesiveVertices[iVertex].positive;
 
     // Compute contribution only if Lagrange constraint is local.
     PetscInt gloff = 0;
-    err = PetscSectionGetOffset(solnGlobalSection, v_lagrange, &gloff);PYLITH_CHECK_ERROR(err);
+    err = PetscSectionGetOffset(solnGlobalSection, e_lagrange, &gloff);PYLITH_CHECK_ERROR(err);
     if (gloff < 0)
       continue;
 
@@ -512,19 +512,19 @@
 
   const int numVertices = _cohesiveVertices.size();
   for (int iVertex=0; iVertex < numVertices; ++iVertex) {
-    const int v_lagrange = _cohesiveVertices[iVertex].lagrange;
+    const int e_lagrange = _cohesiveVertices[iVertex].lagrange;
 
     // Compute contribution only if Lagrange constraint is local.
     PetscInt goff = 0;
-    err = PetscSectionGetOffset(jacobianGlobalSection, v_lagrange, &goff);PYLITH_CHECK_ERROR(err);
+    err = PetscSectionGetOffset(jacobianGlobalSection, e_lagrange, &goff);PYLITH_CHECK_ERROR(err);
     if (goff < 0) 
       continue;
 
 #if defined(DETAILED_EVENT_LOGGING)
     _logger->eventBegin(updateEvent);
 #endif
-    const PetscInt off = jacobianVisitor.sectionOffset(v_lagrange);
-    assert(spaceDim == jacobianVisitor.sectionDof(v_lagrange));
+    const PetscInt off = jacobianVisitor.sectionOffset(e_lagrange);
+    assert(spaceDim == jacobianVisitor.sectionDof(e_lagrange));
 
     for(PetscInt d = 0; d < spaceDim; ++d) {
       jacobianArray[off+d] = 1.0;
@@ -625,14 +625,14 @@
   
   const int numVertices = _cohesiveVertices.size();
   for (int iVertex=0, cV = 0; iVertex < numVertices; ++iVertex) {
-    const int v_lagrange = _cohesiveVertices[iVertex].lagrange;
+    const int e_lagrange = _cohesiveVertices[iVertex].lagrange;
     const int v_fault = _cohesiveVertices[iVertex].fault;
     const int v_negative = _cohesiveVertices[iVertex].negative;
     const int v_positive = _cohesiveVertices[iVertex].positive;
 
     // Compute contribution only if Lagrange constraint is local.
     PetscInt gloff = 0;
-    err = PetscSectionGetOffset(solnGlobalSection, v_lagrange, &gloff);PYLITH_CHECK_ERROR(err);
+    err = PetscSectionGetOffset(solnGlobalSection, e_lagrange, &gloff);PYLITH_CHECK_ERROR(err);
     if (gloff < 0) {
       continue;
     } // if
@@ -697,7 +697,7 @@
 		  INSERT_VALUES);
 
 #if 0 // DEBUGGING
-    std::cout << "1/P_vertex " << *v_lagrange << std::endl;
+    std::cout << "1/P_vertex " << *e_lagrange << std::endl;
     for(int iDim = 0; iDim < spaceDim; ++iDim) {
       std::cout << "  " << precondVertexL[iDim] << std::endl;
     } // for
@@ -792,22 +792,22 @@
 
   const int numVertices = _cohesiveVertices.size();
   for (int iVertex=0; iVertex < numVertices; ++iVertex) {
-    const int v_lagrange = _cohesiveVertices[iVertex].lagrange;
+    const int e_lagrange = _cohesiveVertices[iVertex].lagrange;
     const int v_fault = _cohesiveVertices[iVertex].fault;
     const int v_negative = _cohesiveVertices[iVertex].negative;
     const int v_positive = _cohesiveVertices[iVertex].positive;
 
     // Set Lagrange multiplier value. Value from preliminary solve is
     // bogus due to artificial diagonal entry.
-    const PetscInt dtloff = dispTIncrVisitor.sectionOffset(v_lagrange);
-    assert(spaceDim == dispTIncrVisitor.sectionDof(v_lagrange));
+    const PetscInt dtloff = dispTIncrVisitor.sectionOffset(e_lagrange);
+    assert(spaceDim == dispTIncrVisitor.sectionDof(e_lagrange));
     for(PetscInt d = 0; d < spaceDim; ++d) {
       dispTIncrArray[dtloff+d] = 0.0;
     } // for
 
     // Compute contribution only if Lagrange constraint is local.
     PetscInt goff;
-    err = PetscSectionGetOffset(jacobianGlobalSection, v_lagrange, &goff);PYLITH_CHECK_ERROR(err);
+    err = PetscSectionGetOffset(jacobianGlobalSection, e_lagrange, &goff);PYLITH_CHECK_ERROR(err);
     if (goff < 0) {
       continue;
     } // if
@@ -817,8 +817,8 @@
 #endif
 
     // Residual at Lagrange vertex.
-    const PetscInt rloff = residualVisitor.sectionOffset(v_lagrange);
-    assert(spaceDim == residualVisitor.sectionDof(v_lagrange));
+    const PetscInt rloff = residualVisitor.sectionOffset(e_lagrange);
+    assert(spaceDim == residualVisitor.sectionDof(e_lagrange));
 
     // Get jacobian at cohesive cell's vertices.
     const PetscInt jnoff = jacobianVisitor.sectionOffset(v_negative);
@@ -845,8 +845,8 @@
     const PetscInt dapoff = dispTIncrAdjVisitor.sectionOffset(v_positive);
     assert(spaceDim == dispTIncrAdjVisitor.sectionDof(v_positive));
 
-    const PetscInt daloff = dispTIncrAdjVisitor.sectionOffset(v_lagrange);
-    assert(spaceDim == dispTIncrAdjVisitor.sectionDof(v_lagrange));
+    const PetscInt daloff = dispTIncrAdjVisitor.sectionOffset(e_lagrange);
+    assert(spaceDim == dispTIncrAdjVisitor.sectionDof(e_lagrange));
     
 #if defined(DETAILED_EVENT_LOGGING)
     _logger->eventEnd(restrictEvent);
@@ -968,11 +968,7 @@
         ++cellNumEdges;
       }
     }
-<<<<<<< HEAD
-    if (2 * numCorners != cellNumCorners) {
-=======
     if (numConstraints != cellNumEdges) {
->>>>>>> ab98cb76
       std::ostringstream msg;
       msg << "Number of dofs in reference cell (" << numConstraints
           << ") is not compatible with number of edges (" << cellNumEdges
@@ -1037,28 +1033,20 @@
 
   assert(_quadrature);
 
-<<<<<<< HEAD
-  // :TODO: Update this.
-
-  const int numConstraintVert = _quadrature->numBasis();
-  const int numCorners = 2 * numConstraintVert; // cohesive cell
-=======
-  const int numConstraintEdges = _quadrature->numBasis();
+  const int numBasis = _quadrature->numBasis();
   PetscErrorCode err = 0;
->>>>>>> ab98cb76
 
   // Get cohesive cells
   PetscDM dmMesh = mesh.dmMesh();assert(dmMesh);
   delete _cohesiveIS; _cohesiveIS = new topology::StratumIS(dmMesh, "material-id", id());assert(_cohesiveIS);
-  const PetscInt* cells = _cohesiveIS->points();
-  const int ncells = _cohesiveIS->size();
-
-  // Get domain vertices
+  const PetscInt* cohesiveCells = _cohesiveIS->points();
+  const int numCohesiveCells = _cohesiveIS->size();
+
+  // Get domain edges (Lagrange multiplier DOF)
   topology::Stratum edgeStratum(dmMesh, topology::Stratum::DEPTH, 1);
   const PetscInt eStart = edgeStratum.begin();
   const PetscInt eEnd = edgeStratum.end();
   PetscInt eMax;
-
   err = DMPlexGetHybridBounds(dmMesh, NULL, NULL, &eMax, NULL);PYLITH_CHECK_ERROR(err);
 
   // Get vertices and cells in fault mesh.
@@ -1069,7 +1057,7 @@
   topology::Stratum faultCellsStratum(faultDMMesh, topology::Stratum::HEIGHT, 1);
   const PetscInt fcStart = faultCellsStratum.begin();
   const PetscInt fcEnd = faultCellsStratum.end();
-  assert(ncells == fcEnd-fcStart);
+  assert(numCohesiveCells == fcEnd-fcStart);
 
   topology::SubMeshIS faultMeshIS(*_faultMesh);
   const PetscInt numPoints = faultMeshIS.size();
@@ -1081,56 +1069,54 @@
   _cohesiveVertices.resize(fvEnd-fvStart);
 
   PetscInt index = 0;
-  for(PetscInt c = 0; c < ncells; ++c) {
-    _cohesiveToFault[cells[c]] = c+fcStart;
+  for (PetscInt iCell = 0; iCell < numCohesiveCells; ++iCell) {
+    _cohesiveToFault[cohesiveCells[iCell]] = iCell+fcStart;
 
     // Get oriented closure
     PetscInt *closure = NULL;
     PetscInt  closureSize, q = 0;
-    err = DMPlexGetTransitiveClosure(dmMesh, cells[c], PETSC_TRUE, &closureSize, &closure);PYLITH_CHECK_ERROR(err);
-    for(PetscInt p = 0; p < closureSize*2; p += 2) {
+    err = DMPlexGetTransitiveClosure(dmMesh, cohesiveCells[iCell], PETSC_TRUE, &closureSize, &closure);PYLITH_CHECK_ERROR(err);
+    for (PetscInt p = 0; p < closureSize*2; p += 2) {
       const PetscInt point = closure[p];
       if ((point >= eMax) && (point < eEnd)) {
         closure[q++] = point;
       } // if
     } // for
     closureSize = q;
-    assert(closureSize == numConstraintEdges);
-
-    for (int iConstraint = 0; iConstraint < numConstraintEdges; ++iConstraint) {
-      // normal cohesive vertices i and j and constraint vertex k
-      const PetscInt  v_lagrange = closure[iConstraint];
-      const PetscInt *cone;
-      PetscInt        coneSize;
-
-      err = DMPlexGetConeSize(dmMesh, v_lagrange, &coneSize);PYLITH_CHECK_ERROR(err);
+    assert(closureSize == numBasis);
+
+    for (int iConstraint = 0; iConstraint < numBasis; ++iConstraint) {
+      const PetscInt  e_lagrange = closure[iConstraint];
+
+      const PetscInt *cone = NULL;
+      PetscInt coneSize;
+      err = DMPlexGetConeSize(dmMesh, e_lagrange, &coneSize);PYLITH_CHECK_ERROR(err);
       assert(coneSize == 2);
-      err = DMPlexGetCone(dmMesh, v_lagrange, &cone);PYLITH_CHECK_ERROR(err);
-
+      err = DMPlexGetCone(dmMesh, e_lagrange, &cone);PYLITH_CHECK_ERROR(err);
       const PetscInt v_negative = cone[0];
       const PetscInt v_positive = cone[1];
-      PetscInt       v_fault;
-
+
+      PetscInt v_fault;
       err = PetscFindInt(v_negative, numPoints, points, &v_fault);PYLITH_CHECK_ERROR(err);
       assert(v_fault >= 0);
-      if (indexMap.end() == indexMap.find(v_lagrange)) {
-        _cohesiveVertices[index].lagrange = v_lagrange;
+      if (indexMap.end() == indexMap.find(e_lagrange)) {
+        _cohesiveVertices[index].lagrange = e_lagrange;
         _cohesiveVertices[index].positive = v_positive;
         _cohesiveVertices[index].negative = v_negative;
         _cohesiveVertices[index].fault = v_fault;
 #if 0
         std::cout << "cohesiveVertices[" << index << "]: "
-		  << "l: " << v_lagrange
+		  << "l: " << e_lagrange
 		  << ", p: " << v_positive
 		  << ", n: " << v_negative
 		  << ", f: " << v_fault
 		  << std::endl;
 #endif
-        indexMap[v_lagrange] = index; // add index to map
+        indexMap[e_lagrange] = index; // add index to map
         ++index;
       } // if
     } // for
-    err = DMPlexRestoreTransitiveClosure(dmMesh, cells[c], PETSC_TRUE, &closureSize, &closure);PYLITH_CHECK_ERROR(err);
+    err = DMPlexRestoreTransitiveClosure(dmMesh, cohesiveCells[iCell], PETSC_TRUE, &closureSize, &closure);PYLITH_CHECK_ERROR(err);
   } // for
 
   PYLITH_METHOD_END;
@@ -1677,11 +1663,11 @@
 
   const int numVertices = _cohesiveVertices.size();
   for (int iVertex=0; iVertex < numVertices; ++iVertex) {
-    const int v_lagrange = _cohesiveVertices[iVertex].lagrange;
+    const int e_lagrange = _cohesiveVertices[iVertex].lagrange;
     const int v_fault = _cohesiveVertices[iVertex].fault;
 
-    const PetscInt dtoff = dispTVisitor.sectionOffset(v_lagrange);
-    assert(spaceDim == dispTVisitor.sectionDof(v_lagrange));
+    const PetscInt dtoff = dispTVisitor.sectionOffset(e_lagrange);
+    assert(spaceDim == dispTVisitor.sectionDof(e_lagrange));
 
     const PetscInt ooff = orientationVisitor.sectionOffset(v_fault);
     assert(spaceDim*spaceDim == orientationVisitor.sectionDof(v_fault));
@@ -1787,11 +1773,11 @@
   const int numVertices = _cohesiveVertices.size();
   int numIndicesNP = 0;
   for (int iVertex=0; iVertex < numVertices; ++iVertex) {
-    const int v_lagrange = _cohesiveVertices[iVertex].lagrange;
+    const int e_lagrange = _cohesiveVertices[iVertex].lagrange;
 
     // Compute contribution only if Lagrange constraint is local.
     PetscInt goff = 0;
-    err = PetscSectionGetOffset(solutionGlobalSection, v_lagrange, &goff);PYLITH_CHECK_ERROR(err);
+    err = PetscSectionGetOffset(solutionGlobalSection, e_lagrange, &goff);PYLITH_CHECK_ERROR(err);
     if (goff < 0)
       continue;
 
@@ -1800,13 +1786,13 @@
   int_array indicesNP(numIndicesNP*spaceDim);
 
   for (int iVertex=0, indexNP=0; iVertex < numVertices; ++iVertex) {
-    const int v_lagrange = _cohesiveVertices[iVertex].lagrange;
+    const int e_lagrange = _cohesiveVertices[iVertex].lagrange;
     const int v_negative = _cohesiveVertices[iVertex].negative;
     const int v_positive = _cohesiveVertices[iVertex].positive;
 
     // Compute contribution only if Lagrange constraint is local.
     PetscInt gloff = 0;
-    err = PetscSectionGetOffset(solutionGlobalSection, v_lagrange, &gloff);PYLITH_CHECK_ERROR(err);
+    err = PetscSectionGetOffset(solutionGlobalSection, e_lagrange, &gloff);PYLITH_CHECK_ERROR(err);
     if (gloff < 0)
       continue;
 
