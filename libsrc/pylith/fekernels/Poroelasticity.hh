/* -*- C++ -*-
 *
 * ----------------------------------------------------------------------
 *
 * Brad T. Aagaard, U.S. Geological Survey
 * Charles A. Williams, GNS Science
 * Matthew G. Knepley, University at Buffalo
 *
 * This code was developed as part of the Computational Infrastructure
 * for Geodynamics (http:*geodynamics.org).
 *
 * Copyright (c) 2010-2021 University of California, Davis
 *
 * See LICENSE.md for license information.
 *
 * ----------------------------------------------------------------------
 */

/** @file libsrc/fekernels/Poroelasticity.hh
 *
 * Generic poroelasticity pointwise functions
 *
 */

#if !defined(pylith_fekernels_poroelasticity_hh)
#define pylith_fekernels_poroelasticity_hh

// Include directives ---------------------------------------------------
#include "fekernelsfwd.hh" // forward declarations

#include "pylith/utils/types.hh"

class pylith::fekernels::Poroelasticity
{
    // PUBLIC MEMBERS ///////////////////////////////////////////////////////
public:
    /** Kernel interface.
     *
     * @param[in] dim Spatial dimension.
     * @param[in] numS Number of registered subfields in solution field.
     * @param[in] numA Number of registered subfields in auxiliary field.
     * @param[in] sOff Offset of registered subfields in solution field [numS].
     * @param[in] sOff_x Offset of registered subfields in gradient of the solution field [numS].
     * @param[in] s Solution field with all subfields.
     * @param[in] s_t Time derivative of solution field.
     * @param[in] s_x Gradient of solution field.
     * @param[in] aOff Offset of registered subfields in auxiliary field [numA]
     * @param[in] aOff_x Offset of registered subfields in gradient of auxiliary field [numA]
     * @param[in] a Auxiliary field with all subfields.
     * @param[in] a_t Time derivative of auxiliary field.
     * @param[in] a_x Gradient of auxiliary field.
     * @param[in] t Time for residual evaluation.
     * @param[in] x Coordinates of point evaluation.
     * @param[in] numConstants Number of registered constants.
     * @param[in] constants Array of registered constants.
     * @param[out] Storage coefficient at constant strain.
     */
<<<<<<< HEAD
=======

>>>>>>> d5bbeb3d
    // =============================================================================
    // Displacement
    // =============================================================================
    // ----------------------------------------------------------------------
    // f0u
<<<<<<< HEAD
    static void f0u(const PylithInt dim,
                    const PylithInt numS,
                    const PylithInt numA,
                    const PylithInt sOff[],
                    const PylithInt sOff_x[],
                    const PylithScalar s[],
                    const PylithScalar s_t[],
                    const PylithScalar s_x[],
                    const PylithInt aOff[],
                    const PylithInt aOff_x[],
                    const PylithScalar a[],
                    const PylithScalar a_t[],
                    const PylithScalar a_x[],
                    const PylithReal t,
                    const PylithScalar x[],
                    const PylithInt numConstants,
                    const PylithScalar constants[],
                    PylithScalar f0[]);
=======
    static
    void f0u(const PylithInt dim,
             const PylithInt numS,
             const PylithInt numA,
             const PylithInt sOff[],
             const PylithInt sOff_x[],
             const PylithScalar s[],
             const PylithScalar s_t[],
             const PylithScalar s_x[],
             const PylithInt aOff[],
             const PylithInt aOff_x[],
             const PylithScalar a[],
             const PylithScalar a_t[],
             const PylithScalar a_x[],
             const PylithReal t,
             const PylithScalar x[],
             const PylithInt numConstants,
             const PylithScalar constants[],
             PylithScalar f0[]);
>>>>>>> d5bbeb3d

    // =============================================================================
    // Velocity
    // =============================================================================
<<<<<<< HEAD
    static void f0v_implicit(const PylithInt dim,
                             const PylithInt numS,
                             const PylithInt numA,
                             const PylithInt sOff[],
                             const PylithInt sOff_x[],
                             const PylithScalar s[],
                             const PylithScalar s_t[],
                             const PylithScalar s_x[],
                             const PylithInt aOff[],
                             const PylithInt aOff_x[],
                             const PylithScalar a[],
                             const PylithScalar a_t[],
                             const PylithScalar a_x[],
                             const PylithReal t,
                             const PylithScalar x[],
                             const PylithInt numConstants,
                             const PylithScalar constants[],
                             PylithScalar g0[]);

    static void f0v_explicit(const PylithInt dim,
                             const PylithInt numS,
                             const PylithInt numA,
                             const PylithInt sOff[],
                             const PylithInt sOff_x[],
                             const PylithScalar s[],
                             const PylithScalar s_t[],
                             const PylithScalar s_x[],
                             const PylithInt aOff[],
                             const PylithInt aOff_x[],
                             const PylithScalar a[],
                             const PylithScalar a_t[],
                             const PylithScalar a_x[],
                             const PylithReal t,
                             const PylithScalar x[],
                             const PylithInt numConstants,
                             const PylithScalar constants[],
                             PylithScalar g0[]);
=======
    static
    void f0v_implicit(const PylithInt dim,
                      const PylithInt numS,
                      const PylithInt numA,
                      const PylithInt sOff[],
                      const PylithInt sOff_x[],
                      const PylithScalar s[],
                      const PylithScalar s_t[],
                      const PylithScalar s_x[],
                      const PylithInt aOff[],
                      const PylithInt aOff_x[],
                      const PylithScalar a[],
                      const PylithScalar a_t[],
                      const PylithScalar a_x[],
                      const PylithReal t,
                      const PylithScalar x[],
                      const PylithInt numConstants,
                      const PylithScalar constants[],
                      PylithScalar g0[]);

    static
    void f0v_explicit(const PylithInt dim,
                      const PylithInt numS,
                      const PylithInt numA,
                      const PylithInt sOff[],
                      const PylithInt sOff_x[],
                      const PylithScalar s[],
                      const PylithScalar s_t[],
                      const PylithScalar s_x[],
                      const PylithInt aOff[],
                      const PylithInt aOff_x[],
                      const PylithScalar a[],
                      const PylithScalar a_t[],
                      const PylithScalar a_x[],
                      const PylithReal t,
                      const PylithScalar x[],
                      const PylithInt numConstants,
                      const PylithScalar constants[],
                      PylithScalar g0[]);
>>>>>>> d5bbeb3d

    // =============================================================================
    // Volumetric Strain
    // =============================================================================
    // ----------------------------------------------------------------------
    // f0e function for isotropic linear Poroelasticity.
<<<<<<< HEAD
    static void f0e(const PylithInt dim,
                    const PylithInt numS,
                    const PylithInt numA,
                    const PylithInt sOff[],
                    const PylithInt sOff_x[],
                    const PylithScalar s[],
                    const PylithScalar s_t[],
                    const PylithScalar s_x[],
                    const PylithInt aOff[],
                    const PylithInt aOff_x[],
                    const PylithScalar a[],
                    const PylithScalar a_t[],
                    const PylithScalar a_x[],
                    const PylithReal t,
                    const PylithScalar x[],
                    const PylithInt numConstants,
                    const PylithScalar constants[],
                    PylithScalar f0[]);
=======
    static
    void f0e(const PylithInt dim,
             const PylithInt numS,
             const PylithInt numA,
             const PylithInt sOff[],
             const PylithInt sOff_x[],
             const PylithScalar s[],
             const PylithScalar s_t[],
             const PylithScalar s_x[],
             const PylithInt aOff[],
             const PylithInt aOff_x[],
             const PylithScalar a[],
             const PylithScalar a_t[],
             const PylithScalar a_x[],
             const PylithReal t,
             const PylithScalar x[],
             const PylithInt numConstants,
             const PylithScalar constants[],
             PylithScalar f0[]);

    // =============================================================================
    // Time Derivative of Pressure
    // =============================================================================
    // ----------------------------------------------------------------------
    static
    void f0pdot(const PylithInt dim,
                const PylithInt numS,
                const PylithInt numA,
                const PylithInt sOff[],
                const PylithInt sOff_x[],
                const PylithScalar s[],
                const PylithScalar s_t[],
                const PylithScalar s_x[],
                const PylithInt aOff[],
                const PylithInt aOff_x[],
                const PylithScalar a[],
                const PylithScalar a_t[],
                const PylithScalar a_x[],
                const PylithReal t,
                const PylithScalar x[],
                const PylithInt numConstants,
                const PylithScalar constants[],
                PylithScalar f0[]);

    // =============================================================================
    // Time Derivative of Volumetric Strain
    // =============================================================================
    // ----------------------------------------------------------------------
    static
    void f0edot(const PylithInt dim,
                const PylithInt numS,
                const PylithInt numA,
                const PylithInt sOff[],
                const PylithInt sOff_x[],
                const PylithScalar s[],
                const PylithScalar s_t[],
                const PylithScalar s_x[],
                const PylithInt aOff[],
                const PylithInt aOff_x[],
                const PylithScalar a[],
                const PylithScalar a_t[],
                const PylithScalar a_x[],
                const PylithReal t,
                const PylithScalar x[],
                const PylithInt numConstants,
                const PylithScalar constants[],
                PylithScalar f0[]);

    /* -------------------------------------------------------------------------- */
    /*                           RHS Residuals                                    */
    /* -------------------------------------------------------------------------- */
    // Quasi-Static
>>>>>>> d5bbeb3d

    // =============================================================================
    // Time Derivative of Pressure
    // =============================================================================
    // ----------------------------------------------------------------------
    static void f0pdot(const PylithInt dim,
                       const PylithInt numS,
                       const PylithInt numA,
                       const PylithInt sOff[],
                       const PylithInt sOff_x[],
                       const PylithScalar s[],
                       const PylithScalar s_t[],
                       const PylithScalar s_x[],
                       const PylithInt aOff[],
                       const PylithInt aOff_x[],
                       const PylithScalar a[],
                       const PylithScalar a_t[],
                       const PylithScalar a_x[],
                       const PylithReal t,
                       const PylithScalar x[],
                       const PylithInt numConstants,
                       const PylithScalar constants[],
                       PylithScalar f0[]);

    // =============================================================================
    // Time Derivative of Volumetric Strain
    // =============================================================================
    // ----------------------------------------------------------------------
    static void f0edot(const PylithInt dim,
                       const PylithInt numS,
                       const PylithInt numA,
                       const PylithInt sOff[],
                       const PylithInt sOff_x[],
                       const PylithScalar s[],
                       const PylithScalar s_t[],
                       const PylithScalar s_x[],
                       const PylithInt aOff[],
                       const PylithInt aOff_x[],
                       const PylithScalar a[],
                       const PylithScalar a_t[],
                       const PylithScalar a_x[],
                       const PylithReal t,
                       const PylithScalar x[],
                       const PylithInt numConstants,
                       const PylithScalar constants[],
                       PylithScalar f0[]);

    /* -------------------------------------------------------------------------- */
    /*                           RHS Residuals                                    */
    /* -------------------------------------------------------------------------- */
    // Quasi-Static

    // =============================================================================
    // Displacement
    // =============================================================================

    // ----------------------------------------------------------------------
    // g0 function for displacement equation: g0u = v.
    static void g0u(const PylithInt dim,
                    const PylithInt numS,
                    const PylithInt numA,
                    const PylithInt sOff[],
                    const PylithInt sOff_x[],
                    const PylithScalar s[],
                    const PylithScalar s_t[],
                    const PylithScalar s_x[],
                    const PylithInt aOff[],
                    const PylithInt aOff_x[],
                    const PylithScalar a[],
                    const PylithScalar a_t[],
                    const PylithScalar a_x[],
                    const PylithReal t,
                    const PylithScalar x[],
                    const PylithInt numConstants,
                    const PylithScalar constants[],
                    PylithScalar g0[]);

    // ---------------------------------------------------------------------------------------------------------------------
    // g0v_grav - g0 function for generic poroelasticity terms ( + grav body forces).
    static void g0v_grav(const PylithInt dim,
                         const PylithInt numS,
                         const PylithInt numA,
                         const PylithInt sOff[],
                         const PylithInt sOff_x[],
                         const PylithScalar s[],
                         const PylithScalar s_t[],
                         const PylithScalar s_x[],
                         const PylithInt aOff[],
                         const PylithInt aOff_x[],
                         const PylithScalar a[],
                         const PylithScalar a_t[],
                         const PylithScalar a_x[],
                         const PylithReal t,
                         const PylithScalar x[],
                         const PylithInt numConstants,
                         const PylithScalar constants[],
                         PylithScalar g0[]);

    // ---------------------------------------------------------------------------------------------------------------------
    // g0v_bodyforce - g0 function for generic poroelasticity terms ( + body forces).
    static void g0v_bodyforce(const PylithInt dim,
                              const PylithInt numS,
                              const PylithInt numA,
                              const PylithInt sOff[],
                              const PylithInt sOff_x[],
                              const PylithScalar s[],
                              const PylithScalar s_t[],
                              const PylithScalar s_x[],
                              const PylithInt aOff[],
                              const PylithInt aOff_x[],
                              const PylithScalar a[],
                              const PylithScalar a_t[],
                              const PylithScalar a_x[],
                              const PylithReal t,
                              const PylithScalar x[],
                              const PylithInt numConstants,
                              const PylithScalar constants[],
                              PylithScalar g0[]);

    // ----------------------------------------------------------------------
    // g0v_gravbodyforce - g0 function for isotropic linear Poroelasticity with both gravity and body forces.
    static void g0v_grav_bodyforce(const PylithInt dim,
                                   const PylithInt numS,
                                   const PylithInt numA,
                                   const PylithInt sOff[],
                                   const PylithInt sOff_x[],
                                   const PylithScalar s[],
                                   const PylithScalar s_t[],
                                   const PylithScalar s_x[],
                                   const PylithInt aOff[],
                                   const PylithInt aOff_x[],
                                   const PylithScalar a[],
                                   const PylithScalar a_t[],
                                   const PylithScalar a_x[],
                                   const PylithReal t,
                                   const PylithScalar x[],
                                   const PylithInt numConstants,
                                   const PylithScalar constants[],
                                   PylithScalar g0[]);

    // =============================================================================
    // Pressure
    // =============================================================================

    // ----------------------------------------------------------------------
    // g0p_sourceDensity - g0p function for generic poroelasticity terms (source density).
    static void g0p_source(const PylithInt dim,
                           const PylithInt numS,
                           const PylithInt numA,
                           const PylithInt sOff[],
                           const PylithInt sOff_x[],
                           const PylithScalar s[],
                           const PylithScalar s_t[],
                           const PylithScalar s_x[],
                           const PylithInt aOff[],
                           const PylithInt aOff_x[],
                           const PylithScalar a[],
                           const PylithScalar a_t[],
                           const PylithScalar a_x[],
                           const PylithReal t,
                           const PylithScalar x[],
                           const PylithInt numConstants,
                           const PylithScalar constants[],
                           PylithScalar g0[]);

    // ----------------------------------------------------------------------
    // g0p_sourceDensity - g0p function for generic poroelasticity terms (source density).
    static void g0p_sourceDensity(const PylithInt dim,
                                  const PylithInt numS,
                                  const PylithInt numA,
                                  const PylithInt sOff[],
                                  const PylithInt sOff_x[],
                                  const PylithScalar s[],
                                  const PylithScalar s_t[],
                                  const PylithScalar s_x[],
                                  const PylithInt aOff[],
                                  const PylithInt aOff_x[],
                                  const PylithScalar a[],
                                  const PylithScalar a_t[],
                                  const PylithScalar a_x[],
                                  const PylithReal t,
                                  const PylithScalar x[],
                                  const PylithInt numConstants,
                                  const PylithScalar constants[],
                                  PylithScalar g0[]);

    // ------------------------------------------------------------------------------
    // g0p function for isotropic linear Poroelasticity plane strain with source density, gravity
    static void g0p_sourceDensity_grav(const PylithInt dim,
                                       const PylithInt numS,
                                       const PylithInt numA,
                                       const PylithInt sOff[],
                                       const PylithInt sOff_x[],
                                       const PylithScalar s[],
                                       const PylithScalar s_t[],
                                       const PylithScalar s_x[],
                                       const PylithInt aOff[],
                                       const PylithInt aOff_x[],
                                       const PylithScalar a[],
                                       const PylithScalar a_t[],
                                       const PylithScalar a_x[],
                                       const PylithReal t,
                                       const PylithScalar x[],
                                       const PylithInt numConstants,
                                       const PylithScalar constants[],
                                       PylithScalar g0[]);

    // ------------------------------------------------------------------------------
    // g0p function for isotropic linear Poroelasticity plane strain with source density, and body force.
    static void g0p_sourceDensity_body(const PylithInt dim,
                                       const PylithInt numS,
                                       const PylithInt numA,
                                       const PylithInt sOff[],
                                       const PylithInt sOff_x[],
                                       const PylithScalar s[],
                                       const PylithScalar s_t[],
                                       const PylithScalar s_x[],
                                       const PylithInt aOff[],
                                       const PylithInt aOff_x[],
                                       const PylithScalar a[],
                                       const PylithScalar a_t[],
                                       const PylithScalar a_x[],
                                       const PylithReal t,
                                       const PylithScalar x[],
                                       const PylithInt numConstants,
                                       const PylithScalar constants[],
                                       PylithScalar g0[]);

    // ------------------------------------------------------------------------------
    // g0p function for isotropic linear Poroelasticity plane strain with source density, gravity, and body force.
    static void g0p_sourceDensity_grav_body(const PylithInt dim,
                                            const PylithInt numS,
                                            const PylithInt numA,
                                            const PylithInt sOff[],
                                            const PylithInt sOff_x[],
                                            const PylithScalar s[],
                                            const PylithScalar s_t[],
                                            const PylithScalar s_x[],
                                            const PylithInt aOff[],
                                            const PylithInt aOff_x[],
                                            const PylithScalar a[],
                                            const PylithScalar a_t[],
                                            const PylithScalar a_x[],
                                            const PylithReal t,
                                            const PylithScalar x[],
                                            const PylithInt numConstants,
                                            const PylithScalar constants[],
                                            PylithScalar g0[]);

    /* -------------------------------------------------------------------------- */
    /*                           LHS Jacobian                                     */
    /* -------------------------------------------------------------------------- */

    // -----------------------------------------------------------------------------
    // Jg0ee - Jf0 function for isotropic linear poroelasticity plane strain.
<<<<<<< HEAD
    static void Jf0ee(const PylithInt dim,
=======
    static
    void Jf0ee(const PylithInt dim,
               const PylithInt numS,
               const PylithInt numA,
               const PylithInt sOff[],
               const PylithInt sOff_x[],
               const PylithScalar s[],
               const PylithScalar s_t[],
               const PylithScalar s_x[],
               const PylithInt aOff[],
               const PylithInt aOff_x[],
               const PylithScalar a[],
               const PylithScalar a_t[],
               const PylithScalar a_x[],
               const PylithReal t,
               const PylithReal utshift,
               const PylithScalar x[],
               const PylithInt numConstants,
               const PylithScalar constants[],
               PylithScalar Jf0[]);

    // -----------------------------------------------------------------------------
    // Jf1eu - Jf1 function for isotropic linear poroelasticity plane strain.
    static
    void Jf1eu(const PylithInt dim,
               const PylithInt numS,
               const PylithInt numA,
               const PylithInt sOff[],
               const PylithInt sOff_x[],
               const PylithScalar s[],
               const PylithScalar s_t[],
               const PylithScalar s_x[],
               const PylithInt aOff[],
               const PylithInt aOff_x[],
               const PylithScalar a[],
               const PylithScalar a_t[],
               const PylithScalar a_x[],
               const PylithReal t,
               const PylithReal utshift,
               const PylithScalar x[],
               const PylithInt numConstants,
               const PylithScalar constants[],
               PylithScalar Jf1[]);

    // ---------------------------------------------------------------------------------------------------------------------
    // Jf0vu function for poroelasticity equation, quasistatic.
    static
    void Jf0vu_implicit(const PylithInt dim,
                        const PylithInt numS,
                        const PylithInt numA,
                        const PylithInt sOff[],
                        const PylithInt sOff_x[],
                        const PylithScalar s[],
                        const PylithScalar s_t[],
                        const PylithScalar s_x[],
                        const PylithInt aOff[],
                        const PylithInt aOff_x[],
                        const PylithScalar a[],
                        const PylithScalar a_t[],
                        const PylithScalar a_x[],
                        const PylithReal t,
                        const PylithReal s_tshift,
                        const PylithScalar x[],
                        const PylithInt numConstants,
                        const PylithScalar constants[],
                        PylithScalar Jf0[]);

    // ---------------------------------------------------------------------------------------------------------------------
    // Jf0vv function for poroelasticity equation, dynamic
    static
    void Jf0vv_explicit(const PylithInt dim,
                        const PylithInt numS,
                        const PylithInt numA,
                        const PylithInt sOff[],
                        const PylithInt sOff_x[],
                        const PylithScalar s[],
                        const PylithScalar s_t[],
                        const PylithScalar s_x[],
                        const PylithInt aOff[],
                        const PylithInt aOff_x[],
                        const PylithScalar a[],
                        const PylithScalar a_t[],
                        const PylithScalar a_x[],
                        const PylithReal t,
                        const PylithReal s_tshift,
                        const PylithScalar x[],
                        const PylithInt numConstants,
                        const PylithScalar constants[],
                        PylithScalar Jf0[]);

    // ---------------------------------------------------------------------------------------------------------------------
    // Jf0vv function for poroelasticity equation, quasistatic.
    static
    void Jf0vv_implicit(const PylithInt dim,
                        const PylithInt numS,
                        const PylithInt numA,
                        const PylithInt sOff[],
                        const PylithInt sOff_x[],
                        const PylithScalar s[],
                        const PylithScalar s_t[],
                        const PylithScalar s_x[],
                        const PylithInt aOff[],
                        const PylithInt aOff_x[],
                        const PylithScalar a[],
                        const PylithScalar a_t[],
                        const PylithScalar a_x[],
                        const PylithReal t,
                        const PylithReal s_tshift,
                        const PylithScalar x[],
                        const PylithInt numConstants,
                        const PylithScalar constants[],
                        PylithScalar Jf0[]);

    // ---------------------------------------------------------------------------------------------------------------------
    // Jf0pdotp function for poroelasticity equation, quasistatic.
    static
    void Jf0pdotp(const PylithInt dim,
                  const PylithInt numS,
                  const PylithInt numA,
                  const PylithInt sOff[],
                  const PylithInt sOff_x[],
                  const PylithScalar s[],
                  const PylithScalar s_t[],
                  const PylithScalar s_x[],
                  const PylithInt aOff[],
                  const PylithInt aOff_x[],
                  const PylithScalar a[],
                  const PylithScalar a_t[],
                  const PylithScalar a_x[],
                  const PylithReal t,
                  const PylithReal s_tshift,
                  const PylithScalar x[],
                  const PylithInt numConstants,
                  const PylithScalar constants[],
                  PylithScalar Jf0[]);

    // ---------------------------------------------------------------------------------------------------------------------
    // Jf0pdotpdot function for poroelasticity equation, quasistatic.
    static
    void Jf0pdotpdot(const PylithInt dim,
                     const PylithInt numS,
                     const PylithInt numA,
                     const PylithInt sOff[],
                     const PylithInt sOff_x[],
                     const PylithScalar s[],
                     const PylithScalar s_t[],
                     const PylithScalar s_x[],
                     const PylithInt aOff[],
                     const PylithInt aOff_x[],
                     const PylithScalar a[],
                     const PylithScalar a_t[],
                     const PylithScalar a_x[],
                     const PylithReal t,
                     const PylithReal s_tshift,
                     const PylithScalar x[],
                     const PylithInt numConstants,
                     const PylithScalar constants[],
                     PylithScalar Jf0[]);

    // ---------------------------------------------------------------------------------------------------------------------
    // Jf0edote function for poroelasticity equation, quasistatic.
    static
    void Jf0edote(const PylithInt dim,
                  const PylithInt numS,
                  const PylithInt numA,
                  const PylithInt sOff[],
                  const PylithInt sOff_x[],
                  const PylithScalar s[],
                  const PylithScalar s_t[],
                  const PylithScalar s_x[],
                  const PylithInt aOff[],
                  const PylithInt aOff_x[],
                  const PylithScalar a[],
                  const PylithScalar a_t[],
                  const PylithScalar a_x[],
                  const PylithReal t,
                  const PylithReal s_tshift,
                  const PylithScalar x[],
                  const PylithInt numConstants,
                  const PylithScalar constants[],
                  PylithScalar Jf0[]);

    // ---------------------------------------------------------------------------------------------------------------------
    // Jf0edotedot function for poroelasticity equation, quasistatic.
    static
    void Jf0edotedot(const PylithInt dim,
                     const PylithInt numS,
                     const PylithInt numA,
                     const PylithInt sOff[],
                     const PylithInt sOff_x[],
                     const PylithScalar s[],
                     const PylithScalar s_t[],
                     const PylithScalar s_x[],
                     const PylithInt aOff[],
                     const PylithInt aOff_x[],
                     const PylithScalar a[],
                     const PylithScalar a_t[],
                     const PylithScalar a_x[],
                     const PylithReal t,
                     const PylithReal s_tshift,
                     const PylithScalar x[],
                     const PylithInt numConstants,
                     const PylithScalar constants[],
                     PylithScalar Jf0[]);

}; // Poroelasticity

// ---------------------------------------------------------------------------------------------------------------------

/// Kernels specific to poroelasticity plane strain.
class pylith::fekernels::PoroelasticityPlaneStrain {
    // PUBLIC MEMBERS //////////////////////////////////////////////////////////////////////////////////////////////////
public:

    /** Calculate Cauchy strain for 2-D plane strain poroelasticity.
     *
     * Order of output components is xx, yy, zz, xy.
     *
     * Solution fields: [disp(dim)]
     */
    static
    void cauchyStrain(const PylithInt dim,
>>>>>>> d5bbeb3d
                      const PylithInt numS,
                      const PylithInt numA,
                      const PylithInt sOff[],
                      const PylithInt sOff_x[],
                      const PylithScalar s[],
                      const PylithScalar s_t[],
                      const PylithScalar s_x[],
                      const PylithInt aOff[],
                      const PylithInt aOff_x[],
                      const PylithScalar a[],
                      const PylithScalar a_t[],
                      const PylithScalar a_x[],
                      const PylithReal t,
                      const PylithReal utshift,
                      const PylithScalar x[],
                      const PylithInt numConstants,
                      const PylithScalar constants[],
                      PylithScalar Jf0[]);

    // -----------------------------------------------------------------------------
    // Jf1eu - Jf1 function for isotropic linear poroelasticity plane strain.
    static void Jf1eu(const PylithInt dim,
                      const PylithInt numS,
                      const PylithInt numA,
                      const PylithInt sOff[],
                      const PylithInt sOff_x[],
                      const PylithScalar s[],
                      const PylithScalar s_t[],
                      const PylithScalar s_x[],
                      const PylithInt aOff[],
                      const PylithInt aOff_x[],
                      const PylithScalar a[],
                      const PylithScalar a_t[],
                      const PylithScalar a_x[],
                      const PylithReal t,
                      const PylithReal utshift,
                      const PylithScalar x[],
                      const PylithInt numConstants,
                      const PylithScalar constants[],
                      PylithScalar Jf1[]);

    // ---------------------------------------------------------------------------------------------------------------------
    // Jf0vu function for poroelasticity equation, quasistatic.
    static void Jf0vu_implicit(const PylithInt dim,
                               const PylithInt numS,
                               const PylithInt numA,
                               const PylithInt sOff[],
                               const PylithInt sOff_x[],
                               const PylithScalar s[],
                               const PylithScalar s_t[],
                               const PylithScalar s_x[],
                               const PylithInt aOff[],
                               const PylithInt aOff_x[],
                               const PylithScalar a[],
                               const PylithScalar a_t[],
                               const PylithScalar a_x[],
                               const PylithReal t,
                               const PylithReal s_tshift,
                               const PylithScalar x[],
                               const PylithInt numConstants,
                               const PylithScalar constants[],
                               PylithScalar Jf0[]);

    // ---------------------------------------------------------------------------------------------------------------------
    // Jf0vv function for poroelasticity equation, dynamic
    static void Jf0vv_explicit(const PylithInt dim,
                               const PylithInt numS,
                               const PylithInt numA,
                               const PylithInt sOff[],
                               const PylithInt sOff_x[],
                               const PylithScalar s[],
                               const PylithScalar s_t[],
                               const PylithScalar s_x[],
                               const PylithInt aOff[],
                               const PylithInt aOff_x[],
                               const PylithScalar a[],
                               const PylithScalar a_t[],
                               const PylithScalar a_x[],
                               const PylithReal t,
                               const PylithReal s_tshift,
                               const PylithScalar x[],
                               const PylithInt numConstants,
                               const PylithScalar constants[],
                               PylithScalar Jf0[]);

    // ---------------------------------------------------------------------------------------------------------------------
    // Jf0vv function for poroelasticity equation, quasistatic.
    static void Jf0vv_implicit(const PylithInt dim,
                               const PylithInt numS,
                               const PylithInt numA,
                               const PylithInt sOff[],
                               const PylithInt sOff_x[],
                               const PylithScalar s[],
                               const PylithScalar s_t[],
                               const PylithScalar s_x[],
                               const PylithInt aOff[],
                               const PylithInt aOff_x[],
                               const PylithScalar a[],
                               const PylithScalar a_t[],
                               const PylithScalar a_x[],
                               const PylithReal t,
                               const PylithReal s_tshift,
                               const PylithScalar x[],
                               const PylithInt numConstants,
                               const PylithScalar constants[],
                               PylithScalar Jf0[]);

    // ---------------------------------------------------------------------------------------------------------------------
    // Jf0pdotp function for poroelasticity equation, quasistatic.
    static void Jf0pdotp(const PylithInt dim,
                         const PylithInt numS,
                         const PylithInt numA,
                         const PylithInt sOff[],
                         const PylithInt sOff_x[],
                         const PylithScalar s[],
                         const PylithScalar s_t[],
                         const PylithScalar s_x[],
                         const PylithInt aOff[],
                         const PylithInt aOff_x[],
                         const PylithScalar a[],
                         const PylithScalar a_t[],
                         const PylithScalar a_x[],
                         const PylithReal t,
                         const PylithReal s_tshift,
                         const PylithScalar x[],
                         const PylithInt numConstants,
                         const PylithScalar constants[],
                         PylithScalar Jf0[]);

    // ---------------------------------------------------------------------------------------------------------------------
    // Jf0pdotpdot function for poroelasticity equation, quasistatic.
    static void Jf0pdotpdot(const PylithInt dim,
                            const PylithInt numS,
                            const PylithInt numA,
                            const PylithInt sOff[],
                            const PylithInt sOff_x[],
                            const PylithScalar s[],
                            const PylithScalar s_t[],
                            const PylithScalar s_x[],
                            const PylithInt aOff[],
                            const PylithInt aOff_x[],
                            const PylithScalar a[],
                            const PylithScalar a_t[],
                            const PylithScalar a_x[],
                            const PylithReal t,
                            const PylithReal s_tshift,
                            const PylithScalar x[],
                            const PylithInt numConstants,
                            const PylithScalar constants[],
                            PylithScalar Jf0[]);

    // ---------------------------------------------------------------------------------------------------------------------
    // Jf0edote function for poroelasticity equation, quasistatic.
    static void Jf0edote(const PylithInt dim,
                         const PylithInt numS,
                         const PylithInt numA,
                         const PylithInt sOff[],
                         const PylithInt sOff_x[],
                         const PylithScalar s[],
                         const PylithScalar s_t[],
                         const PylithScalar s_x[],
                         const PylithInt aOff[],
                         const PylithInt aOff_x[],
                         const PylithScalar a[],
                         const PylithScalar a_t[],
                         const PylithScalar a_x[],
                         const PylithReal t,
                         const PylithReal s_tshift,
                         const PylithScalar x[],
                         const PylithInt numConstants,
                         const PylithScalar constants[],
                         PylithScalar Jf0[]);

    // ---------------------------------------------------------------------------------------------------------------------
    // Jf0edotedot function for poroelasticity equation, quasistatic.
    static void Jf0edotedot(const PylithInt dim,
                            const PylithInt numS,
                            const PylithInt numA,
                            const PylithInt sOff[],
                            const PylithInt sOff_x[],
                            const PylithScalar s[],
                            const PylithScalar s_t[],
                            const PylithScalar s_x[],
                            const PylithInt aOff[],
                            const PylithInt aOff_x[],
                            const PylithScalar a[],
                            const PylithScalar a_t[],
                            const PylithScalar a_x[],
                            const PylithReal t,
                            const PylithReal s_tshift,
                            const PylithScalar x[],
                            const PylithInt numConstants,
                            const PylithScalar constants[],
                            PylithScalar Jf0[]);

}; // Poroelasticity

// ---------------------------------------------------------------------------------------------------------------------

/// Kernels specific to poroelasticity plane strain.
class pylith::fekernels::PoroelasticityPlaneStrain
{
    // PUBLIC MEMBERS //////////////////////////////////////////////////////////////////////////////////////////////////
public:
    /** Calculate Cauchy strain for 2-D plane strain poroelasticity.
     *
     * Order of output components is xx, yy, zz, xy.
     *
     * Solution fields: [disp(dim)]
     */
    static void cauchyStrain(const PylithInt dim,
                             const PylithInt numS,
                             const PylithInt numA,
                             const PylithInt sOff[],
                             const PylithInt sOff_x[],
                             const PylithScalar s[],
                             const PylithScalar s_t[],
                             const PylithScalar s_x[],
                             const PylithInt aOff[],
                             const PylithInt aOff_x[],
                             const PylithScalar a[],
                             const PylithScalar a_t[],
                             const PylithScalar a_x[],
                             const PylithReal t,
                             const PylithScalar x[],
                             const PylithInt numConstants,
                             const PylithScalar constants[],
                             PylithScalar strain[]);

}; // PoroelasticityPlaneStrain

// ---------------------------------------------------------------------------------------------------------------------
/// Kernels specific to poroelasticity in 3D.
class pylith::fekernels::Poroelasticity3D
{
    // PUBLIC MEMBERS //////////////////////////////////////////////////////////////////////////////////////////////////
public:
    /** Calculate Cauchy strain for 3-D poroelasticity.
     *
     * Order of output components is xx, yy, zz, xy, yz, xz.
     *
     * Solution fields: [disp(dim)]
     */
    static void cauchyStrain(const PylithInt dim,
                             const PylithInt numS,
                             const PylithInt numA,
                             const PylithInt sOff[],
                             const PylithInt sOff_x[],
                             const PylithScalar s[],
                             const PylithScalar s_t[],
                             const PylithScalar s_x[],
                             const PylithInt aOff[],
                             const PylithInt aOff_x[],
                             const PylithScalar a[],
                             const PylithScalar a_t[],
                             const PylithScalar a_x[],
                             const PylithReal t,
                             const PylithScalar x[],
                             const PylithInt numConstants,
                             const PylithScalar constants[],
                             PylithScalar strain[]);

}; // Poroelasticity3D

#endif // pylith_fekernels_poroelasticity_hh

// End of file<|MERGE_RESOLUTION|>--- conflicted
+++ resolved
@@ -55,16 +55,11 @@
      * @param[in] constants Array of registered constants.
      * @param[out] Storage coefficient at constant strain.
      */
-<<<<<<< HEAD
-=======
-
->>>>>>> d5bbeb3d
     // =============================================================================
     // Displacement
     // =============================================================================
     // ----------------------------------------------------------------------
     // f0u
-<<<<<<< HEAD
     static void f0u(const PylithInt dim,
                     const PylithInt numS,
                     const PylithInt numA,
@@ -83,32 +78,10 @@
                     const PylithInt numConstants,
                     const PylithScalar constants[],
                     PylithScalar f0[]);
-=======
-    static
-    void f0u(const PylithInt dim,
-             const PylithInt numS,
-             const PylithInt numA,
-             const PylithInt sOff[],
-             const PylithInt sOff_x[],
-             const PylithScalar s[],
-             const PylithScalar s_t[],
-             const PylithScalar s_x[],
-             const PylithInt aOff[],
-             const PylithInt aOff_x[],
-             const PylithScalar a[],
-             const PylithScalar a_t[],
-             const PylithScalar a_x[],
-             const PylithReal t,
-             const PylithScalar x[],
-             const PylithInt numConstants,
-             const PylithScalar constants[],
-             PylithScalar f0[]);
->>>>>>> d5bbeb3d
 
     // =============================================================================
     // Velocity
     // =============================================================================
-<<<<<<< HEAD
     static void f0v_implicit(const PylithInt dim,
                              const PylithInt numS,
                              const PylithInt numA,
@@ -146,54 +119,12 @@
                              const PylithInt numConstants,
                              const PylithScalar constants[],
                              PylithScalar g0[]);
-=======
-    static
-    void f0v_implicit(const PylithInt dim,
-                      const PylithInt numS,
-                      const PylithInt numA,
-                      const PylithInt sOff[],
-                      const PylithInt sOff_x[],
-                      const PylithScalar s[],
-                      const PylithScalar s_t[],
-                      const PylithScalar s_x[],
-                      const PylithInt aOff[],
-                      const PylithInt aOff_x[],
-                      const PylithScalar a[],
-                      const PylithScalar a_t[],
-                      const PylithScalar a_x[],
-                      const PylithReal t,
-                      const PylithScalar x[],
-                      const PylithInt numConstants,
-                      const PylithScalar constants[],
-                      PylithScalar g0[]);
-
-    static
-    void f0v_explicit(const PylithInt dim,
-                      const PylithInt numS,
-                      const PylithInt numA,
-                      const PylithInt sOff[],
-                      const PylithInt sOff_x[],
-                      const PylithScalar s[],
-                      const PylithScalar s_t[],
-                      const PylithScalar s_x[],
-                      const PylithInt aOff[],
-                      const PylithInt aOff_x[],
-                      const PylithScalar a[],
-                      const PylithScalar a_t[],
-                      const PylithScalar a_x[],
-                      const PylithReal t,
-                      const PylithScalar x[],
-                      const PylithInt numConstants,
-                      const PylithScalar constants[],
-                      PylithScalar g0[]);
->>>>>>> d5bbeb3d
 
     // =============================================================================
     // Volumetric Strain
     // =============================================================================
     // ----------------------------------------------------------------------
     // f0e function for isotropic linear Poroelasticity.
-<<<<<<< HEAD
     static void f0e(const PylithInt dim,
                     const PylithInt numS,
                     const PylithInt numA,
@@ -212,80 +143,57 @@
                     const PylithInt numConstants,
                     const PylithScalar constants[],
                     PylithScalar f0[]);
-=======
-    static
-    void f0e(const PylithInt dim,
-             const PylithInt numS,
-             const PylithInt numA,
-             const PylithInt sOff[],
-             const PylithInt sOff_x[],
-             const PylithScalar s[],
-             const PylithScalar s_t[],
-             const PylithScalar s_x[],
-             const PylithInt aOff[],
-             const PylithInt aOff_x[],
-             const PylithScalar a[],
-             const PylithScalar a_t[],
-             const PylithScalar a_x[],
-             const PylithReal t,
-             const PylithScalar x[],
-             const PylithInt numConstants,
-             const PylithScalar constants[],
-             PylithScalar f0[]);
 
     // =============================================================================
     // Time Derivative of Pressure
     // =============================================================================
     // ----------------------------------------------------------------------
-    static
-    void f0pdot(const PylithInt dim,
-                const PylithInt numS,
-                const PylithInt numA,
-                const PylithInt sOff[],
-                const PylithInt sOff_x[],
-                const PylithScalar s[],
-                const PylithScalar s_t[],
-                const PylithScalar s_x[],
-                const PylithInt aOff[],
-                const PylithInt aOff_x[],
-                const PylithScalar a[],
-                const PylithScalar a_t[],
-                const PylithScalar a_x[],
-                const PylithReal t,
-                const PylithScalar x[],
-                const PylithInt numConstants,
-                const PylithScalar constants[],
-                PylithScalar f0[]);
+    static void f0pdot(const PylithInt dim,
+                       const PylithInt numS,
+                       const PylithInt numA,
+                       const PylithInt sOff[],
+                       const PylithInt sOff_x[],
+                       const PylithScalar s[],
+                       const PylithScalar s_t[],
+                       const PylithScalar s_x[],
+                       const PylithInt aOff[],
+                       const PylithInt aOff_x[],
+                       const PylithScalar a[],
+                       const PylithScalar a_t[],
+                       const PylithScalar a_x[],
+                       const PylithReal t,
+                       const PylithScalar x[],
+                       const PylithInt numConstants,
+                       const PylithScalar constants[],
+                       PylithScalar f0[]);
 
     // =============================================================================
     // Time Derivative of Volumetric Strain
     // =============================================================================
     // ----------------------------------------------------------------------
-    static
-    void f0edot(const PylithInt dim,
-                const PylithInt numS,
-                const PylithInt numA,
-                const PylithInt sOff[],
-                const PylithInt sOff_x[],
-                const PylithScalar s[],
-                const PylithScalar s_t[],
-                const PylithScalar s_x[],
-                const PylithInt aOff[],
-                const PylithInt aOff_x[],
-                const PylithScalar a[],
-                const PylithScalar a_t[],
-                const PylithScalar a_x[],
-                const PylithReal t,
-                const PylithScalar x[],
-                const PylithInt numConstants,
-                const PylithScalar constants[],
-                PylithScalar f0[]);
+    static void f0edot(const PylithInt dim,
+                       const PylithInt numS,
+                       const PylithInt numA,
+                       const PylithInt sOff[],
+                       const PylithInt sOff_x[],
+                       const PylithScalar s[],
+                       const PylithScalar s_t[],
+                       const PylithScalar s_x[],
+                       const PylithInt aOff[],
+                       const PylithInt aOff_x[],
+                       const PylithScalar a[],
+                       const PylithScalar a_t[],
+                       const PylithScalar a_x[],
+                       const PylithReal t,
+                       const PylithScalar x[],
+                       const PylithInt numConstants,
+                       const PylithScalar constants[],
+                       PylithScalar f0[]);
 
     /* -------------------------------------------------------------------------- */
     /*                           RHS Residuals                                    */
     /* -------------------------------------------------------------------------- */
     // Quasi-Static
->>>>>>> d5bbeb3d
 
     // =============================================================================
     // Time Derivative of Pressure
@@ -541,232 +449,7 @@
 
     // -----------------------------------------------------------------------------
     // Jg0ee - Jf0 function for isotropic linear poroelasticity plane strain.
-<<<<<<< HEAD
     static void Jf0ee(const PylithInt dim,
-=======
-    static
-    void Jf0ee(const PylithInt dim,
-               const PylithInt numS,
-               const PylithInt numA,
-               const PylithInt sOff[],
-               const PylithInt sOff_x[],
-               const PylithScalar s[],
-               const PylithScalar s_t[],
-               const PylithScalar s_x[],
-               const PylithInt aOff[],
-               const PylithInt aOff_x[],
-               const PylithScalar a[],
-               const PylithScalar a_t[],
-               const PylithScalar a_x[],
-               const PylithReal t,
-               const PylithReal utshift,
-               const PylithScalar x[],
-               const PylithInt numConstants,
-               const PylithScalar constants[],
-               PylithScalar Jf0[]);
-
-    // -----------------------------------------------------------------------------
-    // Jf1eu - Jf1 function for isotropic linear poroelasticity plane strain.
-    static
-    void Jf1eu(const PylithInt dim,
-               const PylithInt numS,
-               const PylithInt numA,
-               const PylithInt sOff[],
-               const PylithInt sOff_x[],
-               const PylithScalar s[],
-               const PylithScalar s_t[],
-               const PylithScalar s_x[],
-               const PylithInt aOff[],
-               const PylithInt aOff_x[],
-               const PylithScalar a[],
-               const PylithScalar a_t[],
-               const PylithScalar a_x[],
-               const PylithReal t,
-               const PylithReal utshift,
-               const PylithScalar x[],
-               const PylithInt numConstants,
-               const PylithScalar constants[],
-               PylithScalar Jf1[]);
-
-    // ---------------------------------------------------------------------------------------------------------------------
-    // Jf0vu function for poroelasticity equation, quasistatic.
-    static
-    void Jf0vu_implicit(const PylithInt dim,
-                        const PylithInt numS,
-                        const PylithInt numA,
-                        const PylithInt sOff[],
-                        const PylithInt sOff_x[],
-                        const PylithScalar s[],
-                        const PylithScalar s_t[],
-                        const PylithScalar s_x[],
-                        const PylithInt aOff[],
-                        const PylithInt aOff_x[],
-                        const PylithScalar a[],
-                        const PylithScalar a_t[],
-                        const PylithScalar a_x[],
-                        const PylithReal t,
-                        const PylithReal s_tshift,
-                        const PylithScalar x[],
-                        const PylithInt numConstants,
-                        const PylithScalar constants[],
-                        PylithScalar Jf0[]);
-
-    // ---------------------------------------------------------------------------------------------------------------------
-    // Jf0vv function for poroelasticity equation, dynamic
-    static
-    void Jf0vv_explicit(const PylithInt dim,
-                        const PylithInt numS,
-                        const PylithInt numA,
-                        const PylithInt sOff[],
-                        const PylithInt sOff_x[],
-                        const PylithScalar s[],
-                        const PylithScalar s_t[],
-                        const PylithScalar s_x[],
-                        const PylithInt aOff[],
-                        const PylithInt aOff_x[],
-                        const PylithScalar a[],
-                        const PylithScalar a_t[],
-                        const PylithScalar a_x[],
-                        const PylithReal t,
-                        const PylithReal s_tshift,
-                        const PylithScalar x[],
-                        const PylithInt numConstants,
-                        const PylithScalar constants[],
-                        PylithScalar Jf0[]);
-
-    // ---------------------------------------------------------------------------------------------------------------------
-    // Jf0vv function for poroelasticity equation, quasistatic.
-    static
-    void Jf0vv_implicit(const PylithInt dim,
-                        const PylithInt numS,
-                        const PylithInt numA,
-                        const PylithInt sOff[],
-                        const PylithInt sOff_x[],
-                        const PylithScalar s[],
-                        const PylithScalar s_t[],
-                        const PylithScalar s_x[],
-                        const PylithInt aOff[],
-                        const PylithInt aOff_x[],
-                        const PylithScalar a[],
-                        const PylithScalar a_t[],
-                        const PylithScalar a_x[],
-                        const PylithReal t,
-                        const PylithReal s_tshift,
-                        const PylithScalar x[],
-                        const PylithInt numConstants,
-                        const PylithScalar constants[],
-                        PylithScalar Jf0[]);
-
-    // ---------------------------------------------------------------------------------------------------------------------
-    // Jf0pdotp function for poroelasticity equation, quasistatic.
-    static
-    void Jf0pdotp(const PylithInt dim,
-                  const PylithInt numS,
-                  const PylithInt numA,
-                  const PylithInt sOff[],
-                  const PylithInt sOff_x[],
-                  const PylithScalar s[],
-                  const PylithScalar s_t[],
-                  const PylithScalar s_x[],
-                  const PylithInt aOff[],
-                  const PylithInt aOff_x[],
-                  const PylithScalar a[],
-                  const PylithScalar a_t[],
-                  const PylithScalar a_x[],
-                  const PylithReal t,
-                  const PylithReal s_tshift,
-                  const PylithScalar x[],
-                  const PylithInt numConstants,
-                  const PylithScalar constants[],
-                  PylithScalar Jf0[]);
-
-    // ---------------------------------------------------------------------------------------------------------------------
-    // Jf0pdotpdot function for poroelasticity equation, quasistatic.
-    static
-    void Jf0pdotpdot(const PylithInt dim,
-                     const PylithInt numS,
-                     const PylithInt numA,
-                     const PylithInt sOff[],
-                     const PylithInt sOff_x[],
-                     const PylithScalar s[],
-                     const PylithScalar s_t[],
-                     const PylithScalar s_x[],
-                     const PylithInt aOff[],
-                     const PylithInt aOff_x[],
-                     const PylithScalar a[],
-                     const PylithScalar a_t[],
-                     const PylithScalar a_x[],
-                     const PylithReal t,
-                     const PylithReal s_tshift,
-                     const PylithScalar x[],
-                     const PylithInt numConstants,
-                     const PylithScalar constants[],
-                     PylithScalar Jf0[]);
-
-    // ---------------------------------------------------------------------------------------------------------------------
-    // Jf0edote function for poroelasticity equation, quasistatic.
-    static
-    void Jf0edote(const PylithInt dim,
-                  const PylithInt numS,
-                  const PylithInt numA,
-                  const PylithInt sOff[],
-                  const PylithInt sOff_x[],
-                  const PylithScalar s[],
-                  const PylithScalar s_t[],
-                  const PylithScalar s_x[],
-                  const PylithInt aOff[],
-                  const PylithInt aOff_x[],
-                  const PylithScalar a[],
-                  const PylithScalar a_t[],
-                  const PylithScalar a_x[],
-                  const PylithReal t,
-                  const PylithReal s_tshift,
-                  const PylithScalar x[],
-                  const PylithInt numConstants,
-                  const PylithScalar constants[],
-                  PylithScalar Jf0[]);
-
-    // ---------------------------------------------------------------------------------------------------------------------
-    // Jf0edotedot function for poroelasticity equation, quasistatic.
-    static
-    void Jf0edotedot(const PylithInt dim,
-                     const PylithInt numS,
-                     const PylithInt numA,
-                     const PylithInt sOff[],
-                     const PylithInt sOff_x[],
-                     const PylithScalar s[],
-                     const PylithScalar s_t[],
-                     const PylithScalar s_x[],
-                     const PylithInt aOff[],
-                     const PylithInt aOff_x[],
-                     const PylithScalar a[],
-                     const PylithScalar a_t[],
-                     const PylithScalar a_x[],
-                     const PylithReal t,
-                     const PylithReal s_tshift,
-                     const PylithScalar x[],
-                     const PylithInt numConstants,
-                     const PylithScalar constants[],
-                     PylithScalar Jf0[]);
-
-}; // Poroelasticity
-
-// ---------------------------------------------------------------------------------------------------------------------
-
-/// Kernels specific to poroelasticity plane strain.
-class pylith::fekernels::PoroelasticityPlaneStrain {
-    // PUBLIC MEMBERS //////////////////////////////////////////////////////////////////////////////////////////////////
-public:
-
-    /** Calculate Cauchy strain for 2-D plane strain poroelasticity.
-     *
-     * Order of output components is xx, yy, zz, xy.
-     *
-     * Solution fields: [disp(dim)]
-     */
-    static
-    void cauchyStrain(const PylithInt dim,
->>>>>>> d5bbeb3d
                       const PylithInt numS,
                       const PylithInt numA,
                       const PylithInt sOff[],
@@ -785,6 +468,217 @@
                       const PylithInt numConstants,
                       const PylithScalar constants[],
                       PylithScalar Jf0[]);
+
+    // -----------------------------------------------------------------------------
+    // Jf1eu - Jf1 function for isotropic linear poroelasticity plane strain.
+    static void Jf1eu(const PylithInt dim,
+                      const PylithInt numS,
+                      const PylithInt numA,
+                      const PylithInt sOff[],
+                      const PylithInt sOff_x[],
+                      const PylithScalar s[],
+                      const PylithScalar s_t[],
+                      const PylithScalar s_x[],
+                      const PylithInt aOff[],
+                      const PylithInt aOff_x[],
+                      const PylithScalar a[],
+                      const PylithScalar a_t[],
+                      const PylithScalar a_x[],
+                      const PylithReal t,
+                      const PylithReal utshift,
+                      const PylithScalar x[],
+                      const PylithInt numConstants,
+                      const PylithScalar constants[],
+                      PylithScalar Jf1[]);
+
+    // ---------------------------------------------------------------------------------------------------------------------
+    // Jf0vu function for poroelasticity equation, quasistatic.
+    static void Jf0vu_implicit(const PylithInt dim,
+                               const PylithInt numS,
+                               const PylithInt numA,
+                               const PylithInt sOff[],
+                               const PylithInt sOff_x[],
+                               const PylithScalar s[],
+                               const PylithScalar s_t[],
+                               const PylithScalar s_x[],
+                               const PylithInt aOff[],
+                               const PylithInt aOff_x[],
+                               const PylithScalar a[],
+                               const PylithScalar a_t[],
+                               const PylithScalar a_x[],
+                               const PylithReal t,
+                               const PylithReal s_tshift,
+                               const PylithScalar x[],
+                               const PylithInt numConstants,
+                               const PylithScalar constants[],
+                               PylithScalar Jf0[]);
+
+    // ---------------------------------------------------------------------------------------------------------------------
+    // Jf0vv function for poroelasticity equation, dynamic
+    static void Jf0vv_explicit(const PylithInt dim,
+                               const PylithInt numS,
+                               const PylithInt numA,
+                               const PylithInt sOff[],
+                               const PylithInt sOff_x[],
+                               const PylithScalar s[],
+                               const PylithScalar s_t[],
+                               const PylithScalar s_x[],
+                               const PylithInt aOff[],
+                               const PylithInt aOff_x[],
+                               const PylithScalar a[],
+                               const PylithScalar a_t[],
+                               const PylithScalar a_x[],
+                               const PylithReal t,
+                               const PylithReal s_tshift,
+                               const PylithScalar x[],
+                               const PylithInt numConstants,
+                               const PylithScalar constants[],
+                               PylithScalar Jf0[]);
+
+    // ---------------------------------------------------------------------------------------------------------------------
+    // Jf0vv function for poroelasticity equation, quasistatic.
+    static void Jf0vv_implicit(const PylithInt dim,
+                               const PylithInt numS,
+                               const PylithInt numA,
+                               const PylithInt sOff[],
+                               const PylithInt sOff_x[],
+                               const PylithScalar s[],
+                               const PylithScalar s_t[],
+                               const PylithScalar s_x[],
+                               const PylithInt aOff[],
+                               const PylithInt aOff_x[],
+                               const PylithScalar a[],
+                               const PylithScalar a_t[],
+                               const PylithScalar a_x[],
+                               const PylithReal t,
+                               const PylithReal s_tshift,
+                               const PylithScalar x[],
+                               const PylithInt numConstants,
+                               const PylithScalar constants[],
+                               PylithScalar Jf0[]);
+
+    // ---------------------------------------------------------------------------------------------------------------------
+    // Jf0pdotp function for poroelasticity equation, quasistatic.
+    static void Jf0pdotp(const PylithInt dim,
+                         const PylithInt numS,
+                         const PylithInt numA,
+                         const PylithInt sOff[],
+                         const PylithInt sOff_x[],
+                         const PylithScalar s[],
+                         const PylithScalar s_t[],
+                         const PylithScalar s_x[],
+                         const PylithInt aOff[],
+                         const PylithInt aOff_x[],
+                         const PylithScalar a[],
+                         const PylithScalar a_t[],
+                         const PylithScalar a_x[],
+                         const PylithReal t,
+                         const PylithReal s_tshift,
+                         const PylithScalar x[],
+                         const PylithInt numConstants,
+                         const PylithScalar constants[],
+                         PylithScalar Jf0[]);
+
+    // ---------------------------------------------------------------------------------------------------------------------
+    // Jf0pdotpdot function for poroelasticity equation, quasistatic.
+    static void Jf0pdotpdot(const PylithInt dim,
+                            const PylithInt numS,
+                            const PylithInt numA,
+                            const PylithInt sOff[],
+                            const PylithInt sOff_x[],
+                            const PylithScalar s[],
+                            const PylithScalar s_t[],
+                            const PylithScalar s_x[],
+                            const PylithInt aOff[],
+                            const PylithInt aOff_x[],
+                            const PylithScalar a[],
+                            const PylithScalar a_t[],
+                            const PylithScalar a_x[],
+                            const PylithReal t,
+                            const PylithReal s_tshift,
+                            const PylithScalar x[],
+                            const PylithInt numConstants,
+                            const PylithScalar constants[],
+                            PylithScalar Jf0[]);
+
+    // ---------------------------------------------------------------------------------------------------------------------
+    // Jf0edote function for poroelasticity equation, quasistatic.
+    static void Jf0edote(const PylithInt dim,
+                         const PylithInt numS,
+                         const PylithInt numA,
+                         const PylithInt sOff[],
+                         const PylithInt sOff_x[],
+                         const PylithScalar s[],
+                         const PylithScalar s_t[],
+                         const PylithScalar s_x[],
+                         const PylithInt aOff[],
+                         const PylithInt aOff_x[],
+                         const PylithScalar a[],
+                         const PylithScalar a_t[],
+                         const PylithScalar a_x[],
+                         const PylithReal t,
+                         const PylithReal s_tshift,
+                         const PylithScalar x[],
+                         const PylithInt numConstants,
+                         const PylithScalar constants[],
+                         PylithScalar Jf0[]);
+
+    // ---------------------------------------------------------------------------------------------------------------------
+    // Jf0edotedot function for poroelasticity equation, quasistatic.
+    static void Jf0edotedot(const PylithInt dim,
+                            const PylithInt numS,
+                            const PylithInt numA,
+                            const PylithInt sOff[],
+                            const PylithInt sOff_x[],
+                            const PylithScalar s[],
+                            const PylithScalar s_t[],
+                            const PylithScalar s_x[],
+                            const PylithInt aOff[],
+                            const PylithInt aOff_x[],
+                            const PylithScalar a[],
+                            const PylithScalar a_t[],
+                            const PylithScalar a_x[],
+                            const PylithReal t,
+                            const PylithReal s_tshift,
+                            const PylithScalar x[],
+                            const PylithInt numConstants,
+                            const PylithScalar constants[],
+                            PylithScalar Jf0[]);
+
+}; // Poroelasticity
+
+// ---------------------------------------------------------------------------------------------------------------------
+
+/// Kernels specific to poroelasticity plane strain.
+class pylith::fekernels::PoroelasticityPlaneStrain
+{
+    // PUBLIC MEMBERS //////////////////////////////////////////////////////////////////////////////////////////////////
+public:
+    /** Calculate Cauchy strain for 2-D plane strain poroelasticity.
+     *
+     * Order of output components is xx, yy, zz, xy.
+     *
+     * Solution fields: [disp(dim)]
+     */
+    static void cauchyStrain(const PylithInt dim,
+                             const PylithInt numS,
+                             const PylithInt numA,
+                             const PylithInt sOff[],
+                             const PylithInt sOff_x[],
+                             const PylithScalar s[],
+                             const PylithScalar s_t[],
+                             const PylithScalar s_x[],
+                             const PylithInt aOff[],
+                             const PylithInt aOff_x[],
+                             const PylithScalar a[],
+                             const PylithScalar a_t[],
+                             const PylithScalar a_x[],
+                             const PylithReal t,
+                             const PylithReal utshift,
+                             const PylithScalar x[],
+                             const PylithInt numConstants,
+                             const PylithScalar constants[],
+                             PylithScalar Jf0[]);
 
     // -----------------------------------------------------------------------------
     // Jf1eu - Jf1 function for isotropic linear poroelasticity plane strain.
