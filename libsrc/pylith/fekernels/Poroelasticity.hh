--- conflicted
+++ resolved
@@ -55,58 +55,12 @@
      * @param[in] constants Array of registered constants.
      * @param[out] Storage coefficient at constant strain.
      */
-<<<<<<< HEAD
+
     // =============================================================================
     // Displacement
     // =============================================================================
     // ----------------------------------------------------------------------
     // f0u
-=======
-
-    // ----------------------------------------------------------------------
-    // f0u
-    static
-    void f0u(const PylithInt dim,
-             const PylithInt numS,
-             const PylithInt numA,
-             const PylithInt sOff[],
-             const PylithInt sOff_x[],
-             const PylithScalar s[],
-             const PylithScalar s_t[],
-             const PylithScalar s_x[],
-             const PylithInt aOff[],
-             const PylithInt aOff_x[],
-             const PylithScalar a[],
-             const PylithScalar a_t[],
-             const PylithScalar a_x[],
-             const PylithReal t,
-             const PylithScalar x[],
-             const PylithInt numConstants,
-             const PylithScalar constants[],
-             PylithScalar f0[]);
-
-    /** Kernel interface.
-     *
-     * @param[in] dim Spatial dimension.
-     * @param[in] numS Number of registered subfields in solution field.
-     * @param[in] numA Number of registered subfields in auxiliary field.
-     * @param[in] sOff Offset of registered subfields in solution field [numS].
-     * @param[in] sOff_x Offset of registered subfields in gradient of the solution field [numS].
-     * @param[in] s Solution field with all subfields.
-     * @param[in] s_t Time derivative of solution field.
-     * @param[in] s_x Gradient of solution field.
-     * @param[in] aOff Offset of registered subfields in auxiliary field [numA]
-     * @param[in] aOff_x Offset of registered subfields in gradient of auxiliary field [numA]
-     * @param[in] a Auxiliary field with all subfields.
-     * @param[in] a_t Time derivative of auxiliary field.
-     * @param[in] a_x Gradient of auxiliary field.
-     * @param[in] t Time for residual evaluation.
-     * @param[in] x Coordinates of point evaluation.
-     * @param[in] numConstants Number of registered constants.
-     * @param[in] constants Array of registered constants.
-     * @param[out] Storage coefficient at constant strain.
-     */
->>>>>>> 2e1df73e
     static
     void f0u(const PylithInt dim,
              const PylithInt numS,
