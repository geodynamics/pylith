
/* -*- C++ -*-
 *
 * ----------------------------------------------------------------------
 *
 * Brad T. Aagaard, U.S. Geological Survey
 * Charles A. Williams, GNS Science
 * Matthew G. Knepley, University of Chicago
 *
 * This code was developed as part of the Computational Infrastructure
 * for Geodynamics (http:*geodynamics.org).
 *
 * Copyright (c) 2010-2015 University of California, Davis
 *
 * See COPYING for license information.
 *
 * ----------------------------------------------------------------------
 */

#include <portinfo>

#include "pylith/fekernels/Poroelasticity.hh"

#include <cassert> // USES assert()

// =====================================================================================================================
// Generic poroelasticity kernels for inertia and body forces.
// =====================================================================================================================

/* -------------------------------------------------------------------------- */
/*                           LHS Residuals                                    */
/* -------------------------------------------------------------------------- */

// ---------------------------------------------------------------------------------------------------------------------
// f0u placeholder function for poroelasticity equation
<<<<<<< HEAD
=======
void
pylith::fekernels::Poroelasticity::f0u(const PylithInt dim,
                                       const PylithInt numS,
                                       const PylithInt numA,
                                       const PylithInt sOff[],
                                       const PylithInt sOff_x[],
                                       const PylithScalar s[],
                                       const PylithScalar s_t[],
                                       const PylithScalar s_x[],
                                       const PylithInt aOff[],
                                       const PylithInt aOff_x[],
                                       const PylithScalar a[],
                                       const PylithScalar a_t[],
                                       const PylithScalar a_x[],
                                       const PylithReal t,
                                       const PylithScalar x[],
                                       const PylithInt numConstants,
                                       const PylithScalar constants[],
                                       PylithScalar f0[]) {
    // Incoming solution fields.

    // Incoming auxiliary fields.

    for (PylithInt i = 0; i < dim; ++i) {
        f0[i] += 0.0;
        // PetscPrintf(PETSC_COMM_WORLD, "f0u[%i]: %f\n",i, f0[i]);
    } // for
} // f0u


// ---------------------------------------------------------------------------------------------------------------------
// f0v function for poroelasticity equation, explicit time stepping, dynamic.
>>>>>>> 2e1df73e
void
pylith::fekernels::Poroelasticity::f0u(const PylithInt dim,
                                       const PylithInt numS,
                                       const PylithInt numA,
                                       const PylithInt sOff[],
                                       const PylithInt sOff_x[],
                                       const PylithScalar s[],
                                       const PylithScalar s_t[],
                                       const PylithScalar s_x[],
                                       const PylithInt aOff[],
                                       const PylithInt aOff_x[],
                                       const PylithScalar a[],
                                       const PylithScalar a_t[],
                                       const PylithScalar a_x[],
                                       const PylithReal t,
                                       const PylithScalar x[],
                                       const PylithInt numConstants,
                                       const PylithScalar constants[],
                                       PylithScalar f0[]) {
    // Incoming solution fields.

    // Incoming auxiliary fields.

    for (PylithInt i = 0; i < dim; ++i) {
        f0[i] += 0.0;
        // PetscPrintf(PETSC_COMM_WORLD, "f0u[%i]: %f\n",i, f0[i]);
    } // for
} // f0u


// ---------------------------------------------------------------------------------------------------------------------
// f0v function for poroelasticity equation, implicit time stepping, quasistatic.
void
pylith::fekernels::Poroelasticity::f0v_implicit(const PylithInt dim,
                                                const PylithInt numS,
                                                const PylithInt numA,
                                                const PylithInt sOff[],
                                                const PylithInt sOff_x[],
                                                const PylithScalar s[],
                                                const PylithScalar s_t[],
                                                const PylithScalar s_x[],
                                                const PylithInt aOff[],
                                                const PylithInt aOff_x[],
                                                const PylithScalar a[],
                                                const PylithScalar a_t[],
                                                const PylithScalar a_x[],
                                                const PylithReal t,
                                                const PylithScalar x[],
                                                const PylithInt numConstants,
                                                const PylithScalar constants[],
                                                PylithScalar f0[]) {
    // Incoming solution fields.
    const PylithInt i_displacement = 0;
    const PylithInt i_velocity = 3;

    assert(sOff);
    assert(sOff[i_displacement] >= 0);
    assert(sOff[i_velocity] >= 0);
    assert(s_t);
    assert(aOff);
    assert(a);

    const PylithScalar* displacement_t = &s_t[sOff[i_displacement]]; // disp_t
    const PylithScalar* velocity = &s[sOff[i_velocity]]; // vel

    for (PylithInt i = 0; i < dim; ++i) {
        f0[i] += displacement_t[i];
        f0[i] -= velocity[i];
    } // for
} // f0v_implicit


// ---------------------------------------------------------------------------------------------------------------------
// f0v function for poroelasticity equation, explicit time stepping, dynamic.
void
pylith::fekernels::Poroelasticity::f0v_explicit(const PylithInt dim,
                                                const PylithInt numS,
                                                const PylithInt numA,
                                                const PylithInt sOff[],
                                                const PylithInt sOff_x[],
                                                const PylithScalar s[],
                                                const PylithScalar s_t[],
                                                const PylithScalar s_x[],
                                                const PylithInt aOff[],
                                                const PylithInt aOff_x[],
                                                const PylithScalar a[],
                                                const PylithScalar a_t[],
                                                const PylithScalar a_x[],
                                                const PylithReal t,
                                                const PylithScalar x[],
                                                const PylithInt numConstants,
                                                const PylithScalar constants[],
                                                PylithScalar f0[]) {
    // Incoming solution fields.
    const PylithInt i_velocity = 2;

    // Incoming auxiliary fields.
    const PylithInt i_solid_density = 0;
    const PylithInt i_fluid_density = 1;
    const PylithInt i_porosity = 3;

    assert(sOff);
    assert(sOff[i_velocity] >= 0);
    assert(s_t);
    assert(aOff);
    assert(aOff[i_solid_density] >= 0);
    assert(aOff[i_fluid_density] >= 0);
    assert(aOff[i_porosity] >= 0);
    assert(a);

    const PylithScalar bulkDensity = (1 - a[aOff[i_porosity]]) * a[aOff[i_solid_density]] + a[aOff[i_porosity]] * a[aOff[i_fluid_density]];
    const PylithScalar* velocity_t = &s_t[sOff[i_velocity]]; // acceleration

    for (PylithInt i = 0; i < dim; ++i) {
        f0[i] += velocity_t[i] * bulkDensity;
    } // for
} // f0v_explicit


// =============================================================================
// Volumetric Strain
// =============================================================================
// ----------------------------------------------------------------------
// f0e function for isotropic linear Poroelasticity plane strain.
void
pylith::fekernels::Poroelasticity::f0e(const PylithInt dim,
                                       const PylithInt numS,
                                       const PylithInt numA,
                                       const PylithInt sOff[],
                                       const PylithInt sOff_x[],
                                       const PylithScalar s[],
                                       const PylithScalar s_t[],
                                       const PylithScalar s_x[],
                                       const PylithInt aOff[],
                                       const PylithInt aOff_x[],
                                       const PylithScalar a[],
                                       const PylithScalar a_t[],
                                       const PylithScalar a_x[],
                                       const PylithReal t,
                                       const PylithScalar x[],
                                       const PylithInt numConstants,
                                       const PylithScalar constants[],
                                       PylithScalar f0[]) {
    // Incoming solution fields.
    const PylithInt i_displacement = 0;
    const PylithInt i_trace_strain = 2;

    assert(sOff);
    assert(sOff[i_displacement] >= 0);
    assert(sOff[i_trace_strain] >= 0);
    assert(sOff_x);
    assert(sOff_x[i_displacement] >= 0);

    const PylithScalar* displacement = &s[sOff[i_displacement]];
    const PylithScalar* displacement_x = &s_x[sOff_x[i_displacement]];
    const PylithScalar trace_strain = s[sOff[i_trace_strain]];

    for (PylithInt d = 0; d < dim; ++d) {
        f0[0] += displacement_x[d*dim+d];
    }
    f0[0] -= trace_strain;
} // f0e


// ---------------------------------------------------------------------------------------------------------------------
// f0pdot function for poroelasticity equation, implicit time stepping, quasistatic.
void
pylith::fekernels::Poroelasticity::f0pdot(const PylithInt dim,
                                          const PylithInt numS,
                                          const PylithInt numA,
                                          const PylithInt sOff[],
                                          const PylithInt sOff_x[],
                                          const PylithScalar s[],
                                          const PylithScalar s_t[],
                                          const PylithScalar s_x[],
                                          const PylithInt aOff[],
                                          const PylithInt aOff_x[],
                                          const PylithScalar a[],
                                          const PylithScalar a_t[],
                                          const PylithScalar a_x[],
                                          const PylithReal t,
                                          const PylithScalar x[],
                                          const PylithInt numConstants,
                                          const PylithScalar constants[],
                                          PylithScalar f0[]) {
    // Incoming solution fields.
    const PylithInt i_pressure = 1;
    const PylithInt i_pdot = 4;

    assert(sOff);
    assert(sOff[i_pressure] >= 0);
    assert(sOff[i_pdot] >= 0);

    const PylithScalar pressure_t = s_t[sOff[i_pressure]]; // disp_t
    const PylithScalar pdot = s[sOff[i_pdot]]; // vel

    f0[0] += pressure_t;
    f0[0] -= pdot;
} // f0pdot


// ---------------------------------------------------------------------------------------------------------------------
// f0edot function for poroelasticity equation, implicit time stepping, quasistatic.
void
pylith::fekernels::Poroelasticity::f0edot(const PylithInt dim,
                                          const PylithInt numS,
                                          const PylithInt numA,
                                          const PylithInt sOff[],
                                          const PylithInt sOff_x[],
                                          const PylithScalar s[],
                                          const PylithScalar s_t[],
                                          const PylithScalar s_x[],
                                          const PylithInt aOff[],
                                          const PylithInt aOff_x[],
                                          const PylithScalar a[],
                                          const PylithScalar a_t[],
                                          const PylithScalar a_x[],
                                          const PylithReal t,
                                          const PylithScalar x[],
                                          const PylithInt numConstants,
                                          const PylithScalar constants[],
                                          PylithScalar f0[]) {
    // Incoming solution fields.
    const PylithInt i_trace_strain = 2;
    const PylithInt i_edot = 5;

    assert(sOff);
    assert(sOff[i_trace_strain] >= 0);
    assert(sOff[i_edot] >= 0);

    const PylithScalar trace_strain_t = s_t[sOff[i_trace_strain]]; // disp_t
    const PylithScalar edot = s[sOff[i_edot]]; // vel

    f0[0] += trace_strain_t;
    f0[0] -= edot;
} // f0pdot


/* -------------------------------------------------------------------------- */
/*                           RHS Residuals                                    */
/* -------------------------------------------------------------------------- */
// Quasi-Static

// =============================================================================
// Displacement
// =============================================================================

// ----------------------------------------------------------------------
// g0 function for displacement equation: g0u = v.
void
pylith::fekernels::Poroelasticity::g0u(const PylithInt dim,
                                       const PylithInt numS,
                                       const PylithInt numA,
                                       const PylithInt sOff[],
                                       const PylithInt sOff_x[],
                                       const PylithScalar s[],
                                       const PylithScalar s_t[],
                                       const PylithScalar s_x[],
                                       const PylithInt aOff[],
                                       const PylithInt aOff_x[],
                                       const PylithScalar a[],
                                       const PylithScalar a_t[],
                                       const PylithScalar a_x[],
                                       const PylithReal t,
                                       const PylithScalar x[],
                                       const PylithInt numConstants,
                                       const PylithScalar constants[],
                                       PylithScalar g0[]) {
    const PylithInt i_velocity = 2;

    assert(sOff);
    assert(sOff[i_velocity] >= 0);

    const PylithScalar* velocity = &s[sOff[i_velocity]];

    for (PylithInt i = 0; i < dim; ++i) {
        g0[i] += velocity[i];
    } // for
} // g0u


// ---------------------------------------------------------------------------------------------------------------------
// g0v_grav - g0 function for generic poroelasticity terms ( + grav body forces).
void
pylith::fekernels::Poroelasticity::g0v_grav(const PylithInt dim,
                                            const PylithInt numS,
                                            const PylithInt numA,
                                            const PylithInt sOff[],
                                            const PylithInt sOff_x[],
                                            const PylithScalar s[],
                                            const PylithScalar s_t[],
                                            const PylithScalar s_x[],
                                            const PylithInt aOff[],
                                            const PylithInt aOff_x[],
                                            const PylithScalar a[],
                                            const PylithScalar a_t[],
                                            const PylithScalar a_x[],
                                            const PylithReal t,
                                            const PylithScalar x[],
                                            const PylithInt numConstants,
                                            const PylithScalar constants[],
                                            PylithScalar g0[]) {
    // Incoming auxililary fields.

    // Poroelasticity
    const PylithInt i_solid_density = 0;
    const PylithInt i_fluid_density = 1;
    const PylithInt i_porosity = 3;

    // 3 + n
    const PylithInt i_gravity_field = 4;

    assert(aOff);
    assert(aOff[i_solid_density] >= 0);
    assert(aOff[i_fluid_density] >= 0);
    assert(aOff[i_porosity] >= 0);
    assert(aOff[i_gravity_field] >= 0);
    assert(a);

    const PylithScalar bulkDensity = (1 - a[aOff[i_porosity]]) * a[aOff[i_solid_density]] + a[aOff[i_porosity]] * a[aOff[i_fluid_density]];
    const PylithScalar* gravity_field = &a[aOff[i_gravity_field]];

    for (PylithInt i = 0; i < dim; ++i) {
        g0[i] += bulkDensity * gravity_field[i];
    } // for

} // g0v_grav


// ---------------------------------------------------------------------------------------------------------------------
// g0v_bodyforce - g0 function for generic poroelasticity terms ( + body forces).
void
pylith::fekernels::Poroelasticity::g0v_bodyforce(const PylithInt dim,
                                                 const PylithInt numS,
                                                 const PylithInt numA,
                                                 const PylithInt sOff[],
                                                 const PylithInt sOff_x[],
                                                 const PylithScalar s[],
                                                 const PylithScalar s_t[],
                                                 const PylithScalar s_x[],
                                                 const PylithInt aOff[],
                                                 const PylithInt aOff_x[],
                                                 const PylithScalar a[],
                                                 const PylithScalar a_t[],
                                                 const PylithScalar a_x[],
                                                 const PylithReal t,
                                                 const PylithScalar x[],
                                                 const PylithInt numConstants,
                                                 const PylithScalar constants[],
                                                 PylithScalar g0[]) {
    // Incoming auxiliary fields

    // Poroelasticity

    // 3 + n
    const PylithInt i_body_force = 4;

    assert(aOff);
    assert(aOff[i_body_force] >= 0);
    assert(a);

    const PylithScalar* body_force = &a[aOff[i_body_force]];

    for (PylithInt i = 0; i < dim; ++i) {
        g0[i] += body_force[i];
    } // for
} // g0v_bodyforce


// ----------------------------------------------------------------------
// g0v_gravbodyforce - g0 function for isotropic linear Poroelasticity with both gravity and body forces.
void
pylith::fekernels::Poroelasticity::g0v_grav_bodyforce(const PylithInt dim,
                                                      const PylithInt numS,
                                                      const PylithInt numA,
                                                      const PylithInt sOff[],
                                                      const PylithInt sOff_x[],
                                                      const PylithScalar s[],
                                                      const PylithScalar s_t[],
                                                      const PylithScalar s_x[],
                                                      const PylithInt aOff[],
                                                      const PylithInt aOff_x[],
                                                      const PylithScalar a[],
                                                      const PylithScalar a_t[],
                                                      const PylithScalar a_x[],
                                                      const PylithReal t,
                                                      const PylithScalar x[],
                                                      const PylithInt numConstants,
                                                      const PylithScalar constants[],
                                                      PylithScalar g0[]) {
    // Incoming auxiliary fields.

    // Poroelasticity
    const PylithInt i_solid_density = 0;
    const PylithInt i_fluid_density = 1;
    const PylithInt i_porosity = 3;

    // 3 + n
    const PylithInt i_body_force = 4;
    const PylithInt i_gravity_field = 5;

    assert(aOff);
    assert(aOff[i_solid_density] >= 0);
    assert(aOff[i_fluid_density] >= 0);
    assert(aOff[i_porosity] >= 0);
    assert(aOff[i_gravity_field] >= 0);
    assert(aOff[i_body_force] >= 0);
    assert(a);

    const PylithScalar bulkDensity = (1 - a[aOff[i_porosity]]) * a[aOff[i_solid_density]] + a[aOff[i_porosity]] * a[aOff[i_fluid_density]];
    const PylithScalar* gravity_field = &a[aOff[i_gravity_field]];
    const PylithScalar* body_force = &a[aOff[i_body_force]];

    // gravity field
    for (PylithInt i = 0; i < dim; ++i) {
        g0[i] += bulkDensity * gravity_field[i];
    } // for

    // body force
    for (PylithInt i = 0; i < dim; ++i) {
        g0[i] += body_force[i];
    } // for
} // g0v_gravbodyforce


// =============================================================================
// Pressure
// =============================================================================

// ----------------------------------------------------------------------
// g0p_source - g0p function for generic poroelasticity terms (source density).
void
pylith::fekernels::Poroelasticity::g0p_source(const PylithInt dim,
                                              const PylithInt numS,
                                              const PylithInt numA,
                                              const PylithInt sOff[],
                                              const PylithInt sOff_x[],
                                              const PylithScalar s[],
                                              const PylithScalar s_t[],
                                              const PylithScalar s_x[],
                                              const PylithInt aOff[],
                                              const PylithInt aOff_x[],
                                              const PylithScalar a[],
                                              const PylithScalar a_t[],
                                              const PylithScalar a_x[],
                                              const PylithReal t,
                                              const PylithScalar x[],
                                              const PylithInt numConstants,
                                              const PylithScalar constants[],
                                              PylithScalar g0[]) {
    // Incoming auxiliary fields.

    // Poroelasticity

    const PylithInt i_source_density = 0;

    assert(aOff);
    assert(aOff[i_source_density] >= 0);
    assert(a);

    const PylithScalar* source_density = &a[aOff[i_source_density]];

    for (PylithInt i = 0; i < dim; ++i) {
        g0[i] += source_density[i];
    } // for
} // g0p_source


// ------------------------------------------------------------------------------
// g0p function for isotropic linear Poroelasticity plane strain with source density, gravity, and body force.
void
pylith::fekernels::Poroelasticity::g0p_sourceDensity(const PylithInt dim,
                                                     const PylithInt numS,
                                                     const PylithInt numA,
                                                     const PylithInt sOff[],
                                                     const PylithInt sOff_x[],
                                                     const PylithScalar s[],
                                                     const PylithScalar s_t[],
                                                     const PylithScalar s_x[],
                                                     const PylithInt aOff[],
                                                     const PylithInt aOff_x[],
                                                     const PylithScalar a[],
                                                     const PylithScalar a_t[],
                                                     const PylithScalar a_x[],
                                                     const PylithReal t,
                                                     const PylithScalar x[],
                                                     const PylithInt numConstants,
                                                     const PylithScalar constants[],
                                                     PylithScalar g0[]) {
    // Incoming auxiliary fields.

    // Poroelasticity

    // 3 + n
    const PylithInt i_source_density = 3;

    assert(aOff);
    assert(aOff[i_source_density] >= 0);
    assert(a);

    const PylithInt _numS = 1; // Number passed on to g0p_source.

    const PylithInt numASource = 1; // Number passed on to g0p_source.
    const PylithInt aOffSource[1] = { aOff[i_source_density] };
    const PylithInt aOffSource_x[1] = { aOff_x[i_source_density] };

    pylith::fekernels::Poroelasticity::g0p_source(dim, _numS, numASource,
                                                  NULL, NULL, NULL, NULL, NULL,
                                                  aOffSource, aOffSource_x, a, a_t, a_x,
                                                  t, x, numConstants, constants, g0);
} // g0p_sourceDensity


// ------------------------------------------------------------------------------
// g0p function for isotropic linear Poroelasticity plane strain with source density, gravity, and body force.
void
pylith::fekernels::Poroelasticity::g0p_sourceDensity_grav(const PylithInt dim,
                                                          const PylithInt numS,
                                                          const PylithInt numA,
                                                          const PylithInt sOff[],
                                                          const PylithInt sOff_x[],
                                                          const PylithScalar s[],
                                                          const PylithScalar s_t[],
                                                          const PylithScalar s_x[],
                                                          const PylithInt aOff[],
                                                          const PylithInt aOff_x[],
                                                          const PylithScalar a[],
                                                          const PylithScalar a_t[],
                                                          const PylithScalar a_x[],
                                                          const PylithReal t,
                                                          const PylithScalar x[],
                                                          const PylithInt numConstants,
                                                          const PylithScalar constants[],
                                                          PylithScalar g0[]) {
    // Incoming auxiliary fields.

    // Poroelasticity

    // 2 + n
    const PylithInt i_source_density = 4;

    assert(aOff);
    assert(aOff[i_source_density] >= 0);
    assert(a);

    const PylithInt _numS = 1; // Number passed on to g0p_source.

    const PylithInt numASource = 1; // Number passed on to g0p_source.
    const PylithInt aOffSource[1] = { aOff[i_source_density] };
    const PylithInt aOffSource_x[1] = { aOff_x[i_source_density] };

    pylith::fekernels::Poroelasticity::g0p_source(dim, _numS, numASource,
                                                  NULL, NULL, NULL, NULL, NULL,
                                                  aOffSource, aOffSource_x, a, a_t, a_x,
                                                  t, x, numConstants, constants, g0);
} // g0p_sourceDensity_grav


// ------------------------------------------------------------------------------
// g0p function for Poroelasticity with source density, gravity, and body force.
void
pylith::fekernels::Poroelasticity::g0p_sourceDensity_body(const PylithInt dim,
                                                          const PylithInt numS,
                                                          const PylithInt numA,
                                                          const PylithInt sOff[],
                                                          const PylithInt sOff_x[],
                                                          const PylithScalar s[],
                                                          const PylithScalar s_t[],
                                                          const PylithScalar s_x[],
                                                          const PylithInt aOff[],
                                                          const PylithInt aOff_x[],
                                                          const PylithScalar a[],
                                                          const PylithScalar a_t[],
                                                          const PylithScalar a_x[],
                                                          const PylithReal t,
                                                          const PylithScalar x[],
                                                          const PylithInt numConstants,
                                                          const PylithScalar constants[],
                                                          PylithScalar g0[]) {
    // Incoming auxiliary fields.

    // Poroelasticity

    // 3 + n
    const PylithInt i_source_density = 4;

    assert(aOff);
    assert(aOff[i_source_density] >= 0);
    assert(a);

    const PylithInt _numS = 1; // Number passed on to g0p_source.

    const PylithInt numASource = 1; // Number passed on to g0p_source.
    const PylithInt aOffSource[1] = { aOff[i_source_density] };
    const PylithInt aOffSource_x[1] = { aOff_x[i_source_density] };

    pylith::fekernels::Poroelasticity::g0p_source(dim, _numS, numASource,
                                                  NULL, NULL, NULL, NULL, NULL,
                                                  aOffSource, aOffSource_x, a, a_t, a_x,
                                                  t, x, numConstants, constants, g0);
} // g0p_sourceDensity_body


// ------------------------------------------------------------------------------
// g0p function for Poroelasticity with source density, gravity, and body force.
void
pylith::fekernels::Poroelasticity::g0p_sourceDensity_grav_body(const PylithInt dim,
                                                               const PylithInt numS,
                                                               const PylithInt numA,
                                                               const PylithInt sOff[],
                                                               const PylithInt sOff_x[],
                                                               const PylithScalar s[],
                                                               const PylithScalar s_t[],
                                                               const PylithScalar s_x[],
                                                               const PylithInt aOff[],
                                                               const PylithInt aOff_x[],
                                                               const PylithScalar a[],
                                                               const PylithScalar a_t[],
                                                               const PylithScalar a_x[],
                                                               const PylithReal t,
                                                               const PylithScalar x[],
                                                               const PylithInt numConstants,
                                                               const PylithScalar constants[],
                                                               PylithScalar g0[]) {
    // Incoming auxiliary fields.

    // Poroelasticity

    // 3 + n
    const PylithInt i_source_density = 5;

    assert(aOff);
    assert(aOff[i_source_density] >= 0);
    assert(a);

    const PylithInt _numS = 1; // Number passed on to g0p_source.

    const PylithInt numASource = 1; // Number passed on to g0p_source.
    const PylithInt aOffSource[1] = { aOff[i_source_density] };
    const PylithInt aOffSource_x[1] = { aOff_x[i_source_density] };

    pylith::fekernels::Poroelasticity::g0p_source(dim, _numS, numASource,
                                                  NULL, NULL, NULL, NULL, NULL,
                                                  aOffSource, aOffSource_x, a, a_t, a_x,
                                                  t, x, numConstants, constants, g0);
} // g0p_sourceDensity_grav_body


/* -------------------------------------------------------------------------- */
/*                           LHS Jacobian                                     */
/* -------------------------------------------------------------------------- */

// -----------------------------------------------------------------------------
// Jf0ee - Jf0 function for isotropic linear poroelasticity plane strain.
void
pylith::fekernels::Poroelasticity::Jf0ee(const PylithInt dim,
                                         const PylithInt numS,
                                         const PylithInt numA,
                                         const PylithInt sOff[],
                                         const PylithInt sOff_x[],
                                         const PylithScalar s[],
                                         const PylithScalar s_t[],
                                         const PylithScalar s_x[],
                                         const PylithInt aOff[],
                                         const PylithInt aOff_x[],
                                         const PylithScalar a[],
                                         const PylithScalar a_t[],
                                         const PylithScalar a_x[],
                                         const PylithReal t,
                                         const PylithReal utshift,
                                         const PylithScalar x[],
                                         const PylithInt numConstants,
                                         const PylithScalar constants[],
                                         PylithScalar Jf0[]) {
    assert(aOff);
    assert(a);

    Jf0[0] = -1.0;
} // Jg0ee


// -----------------------------------------------------------------------------
// Jf1eu - Jf1 function for isotropic linear poroelasticity plane strain.
void
pylith::fekernels::Poroelasticity::Jf1eu(const PylithInt dim,
                                         const PylithInt numS,
                                         const PylithInt numA,
                                         const PylithInt sOff[],
                                         const PylithInt sOff_x[],
                                         const PylithScalar s[],
                                         const PylithScalar s_t[],
                                         const PylithScalar s_x[],
                                         const PylithInt aOff[],
                                         const PylithInt aOff_x[],
                                         const PylithScalar a[],
                                         const PylithScalar a_t[],
                                         const PylithScalar a_x[],
                                         const PylithReal t,
                                         const PylithReal utshift,
                                         const PylithScalar x[],
                                         const PylithInt numConstants,
                                         const PylithScalar constants[],
                                         PylithScalar Jf1[]) {
    assert(aOff);
    assert(a);

    for (PylithInt d = 0; d < dim; ++d) {
        Jf1[d*dim+d] = 1.0;
    } // for
} // Jf1eu


// ---------------------------------------------------------------------------------------------------------------------
// Jf0vu function for poroelasticity equation, quasistatic.
void
pylith::fekernels::Poroelasticity::Jf0vu_implicit(const PylithInt dim,
                                                  const PylithInt numS,
                                                  const PylithInt numA,
                                                  const PylithInt sOff[],
                                                  const PylithInt sOff_x[],
                                                  const PylithScalar s[],
                                                  const PylithScalar s_t[],
                                                  const PylithScalar s_x[],
                                                  const PylithInt aOff[],
                                                  const PylithInt aOff_x[],
                                                  const PylithScalar a[],
                                                  const PylithScalar a_t[],
                                                  const PylithScalar a_x[],
                                                  const PylithReal t,
                                                  const PylithReal s_tshift,
                                                  const PylithScalar x[],
                                                  const PylithInt numConstants,
                                                  const PylithScalar constants[],
                                                  PylithScalar Jf0[]) {
    assert(aOff);
    assert(a);

    // Incoming auxiliary fields.

    for (PylithInt d = 0; d < dim; ++d) {
        Jf0[d*dim+d] += s_tshift;
    } // for
} // Jf0vu_implicit


// ---------------------------------------------------------------------------------------------------------------------
// Jf0 function for poroelasticity equation, dynamic.
void
pylith::fekernels::Poroelasticity::Jf0vv_explicit(const PylithInt dim,
                                                  const PylithInt numS,
                                                  const PylithInt numA,
                                                  const PylithInt sOff[],
                                                  const PylithInt sOff_x[],
                                                  const PylithScalar s[],
                                                  const PylithScalar s_t[],
                                                  const PylithScalar s_x[],
                                                  const PylithInt aOff[],
                                                  const PylithInt aOff_x[],
                                                  const PylithScalar a[],
                                                  const PylithScalar a_t[],
                                                  const PylithScalar a_x[],
                                                  const PylithReal t,
                                                  const PylithReal s_tshift,
                                                  const PylithScalar x[],
                                                  const PylithInt numConstants,
                                                  const PylithScalar constants[],
                                                  PylithScalar Jf0[]) {
    // Incoming auxiliary fields.
    const PylithInt i_solid_density = 0;
    const PylithInt i_fluid_density = 1;
    const PylithInt i_porosity = 3;

    assert(aOff);
    assert(aOff[i_solid_density] >= 0);
    assert(aOff[i_fluid_density] >= 0);
    assert(aOff[i_porosity] >= 0);
    assert(a);

    const PylithScalar bulkDensity = (1 - a[aOff[i_porosity]]) * a[aOff[i_solid_density]] + a[aOff[i_porosity]] * a[aOff[i_fluid_density]];

    for (PetscInt i = 0; i < dim; ++i) {
        Jf0[i*dim+i] += s_tshift * bulkDensity;
    } // for
} // Jf0vv_explicit


// ---------------------------------------------------------------------------------------------------------------------
// Jf0vv function for poroelasticity equation, quasistatic.
void
pylith::fekernels::Poroelasticity::Jf0vv_implicit(const PylithInt dim,
                                                  const PylithInt numS,
                                                  const PylithInt numA,
                                                  const PylithInt sOff[],
                                                  const PylithInt sOff_x[],
                                                  const PylithScalar s[],
                                                  const PylithScalar s_t[],
                                                  const PylithScalar s_x[],
                                                  const PylithInt aOff[],
                                                  const PylithInt aOff_x[],
                                                  const PylithScalar a[],
                                                  const PylithScalar a_t[],
                                                  const PylithScalar a_x[],
                                                  const PylithReal t,
                                                  const PylithReal s_tshift,
                                                  const PylithScalar x[],
                                                  const PylithInt numConstants,
                                                  const PylithScalar constants[],
                                                  PylithScalar Jf0[]) {
    assert(aOff);
    assert(a);

    // Incoming auxiliary fields.

    for (PylithInt d = 0; d < dim; ++d) {
        Jf0[d*dim+d] -= 1.0;
    } // for
} // Jf0vv_implicit


// -----------------------------------------------------------------------------
// Jf0pdotp - Jf0 function for isotropic linear poroelasticity plane strain.
void
pylith::fekernels::Poroelasticity::Jf0pdotp(const PylithInt dim,
                                            const PylithInt numS,
                                            const PylithInt numA,
                                            const PylithInt sOff[],
                                            const PylithInt sOff_x[],
                                            const PylithScalar s[],
                                            const PylithScalar s_t[],
                                            const PylithScalar s_x[],
                                            const PylithInt aOff[],
                                            const PylithInt aOff_x[],
                                            const PylithScalar a[],
                                            const PylithScalar a_t[],
                                            const PylithScalar a_x[],
                                            const PylithReal t,
                                            const PylithReal s_tshift,
                                            const PylithScalar x[],
                                            const PylithInt numConstants,
                                            const PylithScalar constants[],
                                            PylithScalar Jf0[]) {
    assert(aOff);
    assert(a);

    Jf0[0] += s_tshift;
} // Jg0pdotp


// -----------------------------------------------------------------------------
// Jf0pdotpdot - Jf0 function for isotropic linear poroelasticity plane strain.
void
pylith::fekernels::Poroelasticity::Jf0pdotpdot(const PylithInt dim,
                                               const PylithInt numS,
                                               const PylithInt numA,
                                               const PylithInt sOff[],
                                               const PylithInt sOff_x[],
                                               const PylithScalar s[],
                                               const PylithScalar s_t[],
                                               const PylithScalar s_x[],
                                               const PylithInt aOff[],
                                               const PylithInt aOff_x[],
                                               const PylithScalar a[],
                                               const PylithScalar a_t[],
                                               const PylithScalar a_x[],
                                               const PylithReal t,
                                               const PylithReal s_tshift,
                                               const PylithScalar x[],
                                               const PylithInt numConstants,
                                               const PylithScalar constants[],
                                               PylithScalar Jf0[]) {
    assert(aOff);
    assert(a);

    Jf0[0] -= 1.0;
} // Jg0pdotpdot


// -----------------------------------------------------------------------------
// Jf0edote - Jf0 function for isotropic linear poroelasticity plane strain.
void
pylith::fekernels::Poroelasticity::Jf0edote(const PylithInt dim,
                                            const PylithInt numS,
                                            const PylithInt numA,
                                            const PylithInt sOff[],
                                            const PylithInt sOff_x[],
                                            const PylithScalar s[],
                                            const PylithScalar s_t[],
                                            const PylithScalar s_x[],
                                            const PylithInt aOff[],
                                            const PylithInt aOff_x[],
                                            const PylithScalar a[],
                                            const PylithScalar a_t[],
                                            const PylithScalar a_x[],
                                            const PylithReal t,
                                            const PylithReal s_tshift,
                                            const PylithScalar x[],
                                            const PylithInt numConstants,
                                            const PylithScalar constants[],
                                            PylithScalar Jf0[]) {
    assert(aOff);
    assert(a);

    Jf0[0] += s_tshift;
} // Jg0edote


// -----------------------------------------------------------------------------
// Jf0edotedot - Jf0 function for isotropic linear poroelasticity plane strain.
void
pylith::fekernels::Poroelasticity::Jf0edotedot(const PylithInt dim,
                                               const PylithInt numS,
                                               const PylithInt numA,
                                               const PylithInt sOff[],
                                               const PylithInt sOff_x[],
                                               const PylithScalar s[],
                                               const PylithScalar s_t[],
                                               const PylithScalar s_x[],
                                               const PylithInt aOff[],
                                               const PylithInt aOff_x[],
                                               const PylithScalar a[],
                                               const PylithScalar a_t[],
                                               const PylithScalar a_x[],
                                               const PylithReal t,
                                               const PylithReal s_tshift,
                                               const PylithScalar x[],
                                               const PylithInt numConstants,
                                               const PylithScalar constants[],
                                               PylithScalar Jf0[]) {
    assert(aOff);
    assert(a);

    Jf0[0] -= 1.0;
} // Jg0edotedot


// =====================================================================================================================
// Kernels for poroelasticity plane strain.
// =====================================================================================================================

void
pylith::fekernels::PoroelasticityPlaneStrain::cauchyStrain(const PylithInt dim,
                                                           const PylithInt numS,
                                                           const PylithInt numA,
                                                           const PylithInt sOff[],
                                                           const PylithInt sOff_x[],
                                                           const PylithScalar s[],
                                                           const PylithScalar s_t[],
                                                           const PylithScalar s_x[],
                                                           const PylithInt aOff[],
                                                           const PylithInt aOff_x[],
                                                           const PylithScalar a[],
                                                           const PylithScalar a_t[],
                                                           const PylithScalar a_x[],
                                                           const PylithReal t,
                                                           const PylithScalar x[],
                                                           const PylithInt numConstants,
                                                           const PylithScalar constants[],
                                                           PylithScalar strain[]) {
    const PylithInt _dim = 2;

    assert(_dim == dim);
    assert(numS >= 1);
    assert(sOff_x);
    assert(s_x);
    assert(strain);

    // Incoming solution field.
    const PylithInt i_displacement = 0;
    const PylithScalar* displacement_x = &s_x[sOff_x[i_displacement]];

    const PylithScalar strain_xx = displacement_x[0*_dim+0];
    const PylithScalar strain_yy = displacement_x[1*_dim+1];
    const PylithScalar strain_zz = 0.0;
    const PylithScalar strain_xy = 0.5*(displacement_x[0*_dim+1] + displacement_x[1*_dim+0]);

    strain[0] = strain_xx;
    strain[1] = strain_yy;
    strain[2] = strain_zz;
    strain[3] = strain_xy;
} // cauchyStrain


// =====================================================================================================================
// Kernels for poroelasticity in 3D
// =====================================================================================================================

void
pylith::fekernels::Poroelasticity3D::cauchyStrain(const PylithInt dim,
                                                  const PylithInt numS,
                                                  const PylithInt numA,
                                                  const PylithInt sOff[],
                                                  const PylithInt sOff_x[],
                                                  const PylithScalar s[],
                                                  const PylithScalar s_t[],
                                                  const PylithScalar s_x[],
                                                  const PylithInt aOff[],
                                                  const PylithInt aOff_x[],
                                                  const PylithScalar a[],
                                                  const PylithScalar a_t[],
                                                  const PylithScalar a_x[],
                                                  const PylithReal t,
                                                  const PylithScalar x[],
                                                  const PylithInt numConstants,
                                                  const PylithScalar constants[],
                                                  PylithScalar strain[]) {
    const PylithInt _dim = 3;

    assert(_dim == dim);
    assert(numS >= 1);
    assert(sOff_x);
    assert(s_x);
    assert(strain);

    // Incoming solution field.
    const PylithInt i_displacement = 0;
    const PylithScalar* displacement_x = &s_x[sOff_x[i_displacement]];

    const PylithScalar strain_xx = displacement_x[0*_dim+0];
    const PylithScalar strain_yy = displacement_x[1*_dim+1];
    const PylithScalar strain_zz = displacement_x[2*_dim+2];
    const PylithScalar strain_xy = 0.5*(displacement_x[0*_dim+1] + displacement_x[1*_dim+0]);
    const PylithScalar strain_yz = 0.5*(displacement_x[1*_dim+2] + displacement_x[2*_dim+1]);
    const PylithScalar strain_xz = 0.5*(displacement_x[0*_dim+2] + displacement_x[2*_dim+0]);

    strain[0] = strain_xx;
    strain[1] = strain_yy;
    strain[2] = strain_zz;
    strain[3] = strain_xy;
    strain[4] = strain_yz;
    strain[5] = strain_xz;
} // cauchyStrain<|MERGE_RESOLUTION|>--- conflicted
+++ resolved
@@ -33,8 +33,6 @@
 
 // ---------------------------------------------------------------------------------------------------------------------
 // f0u placeholder function for poroelasticity equation
-<<<<<<< HEAD
-=======
 void
 pylith::fekernels::Poroelasticity::f0u(const PylithInt dim,
                                        const PylithInt numS,
@@ -66,39 +64,6 @@
 
 
 // ---------------------------------------------------------------------------------------------------------------------
-// f0v function for poroelasticity equation, explicit time stepping, dynamic.
->>>>>>> 2e1df73e
-void
-pylith::fekernels::Poroelasticity::f0u(const PylithInt dim,
-                                       const PylithInt numS,
-                                       const PylithInt numA,
-                                       const PylithInt sOff[],
-                                       const PylithInt sOff_x[],
-                                       const PylithScalar s[],
-                                       const PylithScalar s_t[],
-                                       const PylithScalar s_x[],
-                                       const PylithInt aOff[],
-                                       const PylithInt aOff_x[],
-                                       const PylithScalar a[],
-                                       const PylithScalar a_t[],
-                                       const PylithScalar a_x[],
-                                       const PylithReal t,
-                                       const PylithScalar x[],
-                                       const PylithInt numConstants,
-                                       const PylithScalar constants[],
-                                       PylithScalar f0[]) {
-    // Incoming solution fields.
-
-    // Incoming auxiliary fields.
-
-    for (PylithInt i = 0; i < dim; ++i) {
-        f0[i] += 0.0;
-        // PetscPrintf(PETSC_COMM_WORLD, "f0u[%i]: %f\n",i, f0[i]);
-    } // for
-} // f0u
-
-
-// ---------------------------------------------------------------------------------------------------------------------
 // f0v function for poroelasticity equation, implicit time stepping, quasistatic.
 void
 pylith::fekernels::Poroelasticity::f0v_implicit(const PylithInt dim,
@@ -110,7 +75,7 @@
                                                 const PylithScalar s_t[],
                                                 const PylithScalar s_x[],
                                                 const PylithInt aOff[],
-                                                const PylithInt aOff_x[],
+                                               const PylithInt aOff_x[],
                                                 const PylithScalar a[],
                                                 const PylithScalar a_t[],
                                                 const PylithScalar a_x[],
