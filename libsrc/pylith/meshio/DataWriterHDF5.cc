--- conflicted
+++ resolved
@@ -232,10 +232,6 @@
         assert(h5 >= 0);
         const int cellDim = mesh.dimension();
         HDF5::writeAttribute(h5, "/topology/cells", "cell_dim", (void*)&cellDim, H5T_NATIVE_INT);
-<<<<<<< HEAD
-=======
-
->>>>>>> 00048abc
     } catch (const std::exception& err) {
         std::ostringstream msg;
         msg << "Error while opening HDF5 file " << hdf5Filename() << ".\n" << err.what();
