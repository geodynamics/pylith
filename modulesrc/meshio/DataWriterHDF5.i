// -*- C++ -*-
//
// ======================================================================
//
// Brad T. Aagaard, U.S. Geological Survey
// Charles A. Williams, GNS Science
// Matthew G. Knepley, University of Chicago
//
// This code was developed as part of the Computational Infrastructure
// for Geodynamics (http://geodynamics.org).
//
// Copyright (c) 2010-2017 University of California, Davis
//
// See COPYING for license information.
//
// ======================================================================
//

/**
 * @file modulesrc/meshio/DataWriterHDF5.i
 *
 * @brief Python interface to C++ DataWriterHDF5 object.
 */

namespace pylith {
  namespace meshio {

    class pylith::meshio::DataWriterHDF5 : public DataWriter
    { // DataWriterHDF5

      // PUBLIC METHODS /////////////////////////////////////////////////
    public :

      /// Constructor
      DataWriterHDF5(void);

      /// Destructor
      ~DataWriterHDF5(void);

      /** Make copy of this object.
       *
       * @returns Copy of this.
       */
      DataWriter* clone(void) const;

      /// Deallocate PETSc and local data structures.
      void deallocate(void);

      /** Set filename for HDF5 file.
       *
       * @param filename Name of HDF5 file.
       */
      void filename(const char* filename);
<<<<<<< HEAD
=======
      
      /** Generate filename for HDF5 file.
       *
       * Appends _info if only writing parameters.
       *
       * :KLUDGE: We should separate generating "info" files from the
       * DataWriter interface.
       *
       * @returns String for HDF5 filename.
       */
       std::string hdf5Filename(void) const;
>>>>>>> 00048abc

      /** Open output file.
       *
       * @param mesh Finite-element mesh.
       * @param isInfo True if only writing info values.
       * @param label Name of label defining cells to include in output
       *   (=0 means use all cells in mesh).
       * @param labelId Value of label defining which cells to include.
       */
      void open(const pylith::topology::Mesh& mesh,
		const bool isInfo,
		const char* label =0,
		const int labelId =0);

      /// Close output files.
      void close(void);

      /** Write field over vertices to file.
       *
       * @param t Time associated with field.
       * @param field Field over vertices.
       * @param mesh Mesh for output.
       */
      void writeVertexField(const PylithScalar t,
			    pylith::topology::Field& field,
			    const pylith::topology::Mesh& mesh);

      /** Write field over cells to file.
       *
       * @param t Time associated with field.
       * @param field Field over cells.
       * @param label Name of label defining cells to include in output
       *   (=0 means use all cells in mesh).
       * @param labelId Value of label defining which cells to include.
       */
      void writeCellField(const PylithScalar t,
			  pylith::topology::Field& field,
			  const char* label =0,
			  const int labelId =0);

      /** Write dataset with names of points to file.
       *
       * @param names Array with name for each point, e.g., station name.
       * @param mesh Finite-element mesh.
       *
       * Primarily used with OutputSolnPoints.
       */
      void writePointNames(const pylith::string_vector& names,
			   const pylith::topology::Mesh& mesh);

    }; // DataWriterHDF5

  } // meshio
} // pylith


// End of file<|MERGE_RESOLUTION|>--- conflicted
+++ resolved
@@ -51,8 +51,6 @@
        * @param filename Name of HDF5 file.
        */
       void filename(const char* filename);
-<<<<<<< HEAD
-=======
       
       /** Generate filename for HDF5 file.
        *
@@ -64,7 +62,6 @@
        * @returns String for HDF5 filename.
        */
        std::string hdf5Filename(void) const;
->>>>>>> 00048abc
 
       /** Open output file.
        *
