# ----------------------------------------------------------------------
#
# Brad T. Aagaard, U.S. Geological Survey
# Charles A. Williams, GNS Science
# Matthew G. Knepley, University of Chicago
#
# This code was developed as part of the Computational Infrastructure
# for Geodynamics (http://geodynamics.org).
#
# Copyright (c) 2010-2018 University of California, Davis
#
# See COPYING for license information.
#
# ----------------------------------------------------------------------
#
# @file tests/fullscale/linearporoelasticity/terzaghi/terzaghi_soln.py
#
# @brief Analytical solution to Mandel's problem.
#
#          -2F
#       ----------
#       |        |
#  P=0  |        | P=0
#       |        |
#       |        |
#       ----------
#         +2F
#
# Dirichlet boundary conditions
#   Ux(+-1,0) = 0
#   Uy(x,+1) = 0
# Neumann boundary conditions
#   \tau_normal(x,+1) = 1*Pa

import numpy

# Physical properties
rho_s = 2500 # kg / m**3
rho_f = 1000 # kg / m**3
mu_f = 1.0 # Pa*s
G = 3.0 # Pa
K_sg = 10.0 # Pa
K_fl = 8.0 # Pa
K_d = 4.0 # Pa
#K_u = 2.6941176470588233 # Pa
alpha = 0.6 # -
phi = 0.1 #
#M = 4.705882352941176 # Pa
k = 1.5 # m**2

xmin = 0.0 # m
xmax = 10.0 # m
ymin = 0.0 # m
ymax = 1.0 # m

vertical_stress = 1.0 # Pa
F = vertical_stress

# Height of column, m
b = (xmax - xmin)
a = (ymax - ymin)

M = 1.0 / ( phi / K_fl + ( alpha - phi ) / K_sg ) # Pa
K_u = K_d + alpha*alpha*M # Pa,      Cheng (B.5)
#K_d = K_u - alpha*alpha*M # Pa,      Cheng (B.5)
nu = (3.0*K_d - 2.0*G) / (2.0*(3.0*K_d + G)) # -,       Cheng (B.8)
nu_u = (3.0*K_u - 2.0*G) / (2.0*(3.0*K_u + G)) # -,       Cheng (B.9)
eta = (3.0*alpha*G) /(3.0*K_d + 4.0*G) #  -,       Cheng (B.11)
S = (3.0*K_u + 4.0*G) / (M*(3.0*K_d + 4.0*G)) # Pa^{-1}, Cheng (B.14)
c = (k / mu_f) / S # m^2 / s, Cheng (B.16)
B = (3. * (nu_u - nu) )/(alpha*(1.-2.*nu)*(1.+nu_u))

# Time steps
ts = 0.0028666667 # sec
nts = 2
tsteps = numpy.arange(0.0, ts*nts, ts) # sec


# ----------------------------------------------------------------------
class AnalyticalSoln(object):
    """
    Analytical solution to Mandel's problem
    """
    SPACE_DIM = 2
    TENSOR_SIZE = 4
    ITERATIONS = 1000
    EPS = 1e-5

    def __init__(self):
        self.fields = {
            "displacement": self.displacement,
            "pressure": self.pressure,
            "trace_strain": self.trace_strain,
            "porosity": self.porosity,
            "solid_density": self.solid_density,
            "fluid_density": self.fluid_density,
            "fluid_viscosity": self.fluid_viscosity,
            "shear_modulus": self.shear_modulus,
            "undrained_bulk_modulus": self.undrained_bulk_modulus,
            "drained_bulk_modulus": self.drained_bulk_modulus,
            "biot_coefficient": self.biot_coefficient,
            "biot_modulus": self.biot_modulus,
            "isotropic_permeability": self.isotropic_permeability,
            "initial_amplitude": {
                "x_neg": self.zero_vector,
                "x_pos": self.zero_scalar,
                "y_neg": self.zero_vector,
                "y_pos": self.initial_displacement,
            }
        }
        self.key = None
        return

    def getField(self, name, pts):
        if self.key is None:
            field = self.fields[name](pts)
        else:
            field = self.fields[name][self.key](pts)
        return field

    def zero_scalar(self, locs):
        (npts, dim) = locs.shape
        return numpy.zeros((1, npts, 1), dtype=numpy.float64)

    def zero_vector(self, locs):
        (npts, dim) = locs.shape
        return numpy.zeros((1, npts, self.SPACE_DIM), dtype=numpy.float64)

    def solid_density(self, locs):
        """
        Compute solid_density field at locations.
        """
        (npts, dim) = locs.shape
        solid_density = rho_s * numpy.ones((1, npts, 1), dtype=numpy.float64)
        return solid_density

    def fluid_density(self, locs):
        """
        Compute fluid density field at locations.
        """
        (npts, dim) = locs.shape
        fluid_density = rho_f * numpy.ones((1, npts, 1), dtype=numpy.float64)
        return fluid_density

    def porosity(self, locs):
        """
        Compute solid_density field at locations.
        """
        (npts, dim) = locs.shape
        porosity = phi * numpy.ones((1, npts, 1), dtype=numpy.float64)
        return porosity

    def shear_modulus(self, locs):
        """
        Compute shear modulus field at locations.
        """
        (npts, dim) = locs.shape
        shear_modulus = G * numpy.ones((1, npts, 1), dtype=numpy.float64)
        return shear_modulus

    def fluid_viscosity(self, locs):
        """
        Compute fluid_viscosity field at locations.
        """
        (npts, dim) = locs.shape
        fluid_viscosity = mu_f * numpy.ones((1, npts, 1), dtype=numpy.float64)
        return fluid_viscosity

    def undrained_bulk_modulus(self, locs):
        """
        Compute undrained bulk modulus field at locations.
        """
        (npts, dim) = locs.shape
        undrained_bulk_modulus = K_u * numpy.ones((1, npts, 1), dtype=numpy.float64)
        return undrained_bulk_modulus

    def drained_bulk_modulus(self, locs):
        """
        Compute undrained bulk modulus field at locations.
        """
        (npts, dim) = locs.shape
        drained_bulk_modulus = K_d * numpy.ones((1, npts, 1), dtype=numpy.float64)
        return drained_bulk_modulus

    def biot_coefficient(self, locs):
        """
        Compute biot coefficient field at locations.
        """
        (npts, dim) = locs.shape
        biot_coefficient = alpha * numpy.ones((1, npts, 1), dtype=numpy.float64)
        return biot_coefficient

    def biot_modulus(self, locs):
        """
        Compute biot modulus field at locations.
        """
        (npts, dim) = locs.shape
        biot_modulus = M * numpy.ones((1, npts, 1), dtype=numpy.float64)
        return biot_modulus

    def isotropic_permeability(self, locs):
        """
        Compute isotropic permeability field at locations.
        """
        (npts, dim) = locs.shape
        isotropic_permeability = k * numpy.ones((1, npts, 1), dtype=numpy.float64)
        return isotropic_permeability

    def y_pos(self, locs):
        """Compute initial traction at locations.

        :TODO: If this is the initial traction, then it should be a single time point (0).
        """
        (npts, dim) = locs.shape
        ntpts = tsteps.shape[0]
        t_track = 0

        displacement = numpy.zeros((ntpts, npts, self.SPACE_DIM), dtype=numpy.float64)
        displacement[:,:, 0] = 0.0
        for t in tsteps:
            displacement[t_track,:, 1] = F
            t_track += 1
        return traction

    def displacement(self, locs):
        """
        Compute displacement field at locations.
        """
        (npts, dim) = locs.shape
        ntpts = tsteps.shape[0]
        displacement = numpy.zeros((ntpts, npts, dim), dtype=numpy.float64)
        x = locs[:, 0]
        z = locs[:, 1]
        t_track = 0
        zeroArray = self.mandelZeros()

        for t in tsteps:
            A_x = 0.0
            B_x = 0.0

            for n in numpy.arange(1, self.ITERATIONS+1, 1):
                a_n = zeroArray[n-1]
                A_x += (numpy.sin(a_n)*numpy.cos(a_n) / (a_n - numpy.sin(a_n)*numpy.cos(a_n)))*numpy.exp(-1.0*(a_n*a_n*c*t)/(a*a))
                B_x += (numpy.cos(a_n) / (a_n - numpy.sin(a_n)*numpy.cos(a_n))) * numpy.sin( (a_n*x)/a) * numpy.exp(-1.0*(a_n*a_n*c*t)/(a*a))

            displacement[t_track,:, 0] = ((F*nu)/(2.0*G*a) - (F*nu_u)/(G*a) * A_x ) * x + F/G * B_x
            displacement[t_track,:, 1] = (-1*(F*(1.0-nu))/(2*G*a) + (F*(1-nu_u))/(G*a) * A_x)*z
            t_track += 1

        return displacement

    def pressure(self, locs):
        """
        Compute pressure field at locations.
        """
        (npts, dim) = locs.shape
        ntpts = tsteps.shape[0]
<<<<<<< HEAD
        pressure = numpy.zeros((ntpts, npts, 1), dtype=numpy.float64)
        x = locs[:,0]
        z = locs[:,1]
=======
        pressure = numpy.zeros((ntpts, npts), dtype=numpy.float64)
        x = locs[:, 0]
        z = locs[:, 1]
>>>>>>> fc388793
        t_track = 0
        zeroArray = self.mandelZeros()

        for t in tsteps:

            if t == 0.0:
                pressure[t_track,:] = (1./(3.*a))*(B*(1.+nu_u))*F
            else:
                p = 0.0
                for n in numpy.arange(1, self.ITERATIONS+1, 1):
                    x_n = zeroArray[n-1]
                    p += (numpy.sin(x_n) / (x_n - numpy.sin(x_n)*numpy.cos(x_n))) * (numpy.cos( (x_n*x) / a) - numpy.cos(x_n)) * numpy.exp(-1.0*(x_n*x_n * c * t)/(a*a))
                pressure[t_track,:, 0] = ( (2.0 * (F*B*(1.0 + nu_u)) ) / (3.0*a) ) * p
            t_track += 1

        return pressure

    def trace_strain(self, locs):
        """
        Compute trace strain field at locations.
        """
        (npts, dim) = locs.shape
        ntpts = tsteps.shape[0]
<<<<<<< HEAD
        trace_strain = numpy.zeros((ntpts, npts,1), dtype=numpy.float64)
        x = locs[:,0]
        z = locs[:,1]
        t_track = 0
        # zeroArray = self.mandelZeros()
        #
        # for t in tsteps:
        #
        #     eps_A = 0.0
        #     eps_B = 0.0
        #     eps_C = 0.0
        #
        #     for i in numpy.arange(1, self.ITERATIONS+1,1):
        #         x_n = zeroArray[i-1]
        #         eps_A += (x_n * numpy.exp( (-1.0*x_n*x_n*c*t)/(a*a)) * numpy.cos(x_n)*numpy.cos( (x_n*x)/a)) / (a * (x_n - numpy.sin(x_n)*numpy.cos(x_n)))
        #         eps_B += ( numpy.exp( (-1.0*x_n*x_n*c*t)/(a*a)) * numpy.sin(x_n)*numpy.cos(x_n)) / (x_n - numpy.sin(x_n)*numpy.cos(x_n))
        #         eps_C += ( numpy.exp( (-1.0*x_n*x_n*c*t)/(x_n*x_n)) * numpy.sin(x_n)*numpy.cos(x_n)) / (x_n - numpy.sin(x_n)*numpy.cos(x_n))
        #
        #     trace_strain[t_track,:,0] = (F/G)*eps_A + ( (F*nu)/(2.0*G*a)) - eps_B/(G*a) - (F*(1.0-nu))/(2/0*G*a) + eps_C/(G*a)
        #     t_track += 1
=======
        trace_strain = numpy.zeros((ntpts, npts), dtype=numpy.float64)
        x = locs[:, 0]
        z = locs[:, 1]
        t_track = 0
        zeroArray = self.mandelZeros()

        for t in tsteps:

            eps_A = 0.0
            eps_B = 0.0
            eps_C = 0.0

            for i in numpy.arange(1, self.ITERATIONS+1, 1):
                x_n = zeroArray[i-1]
                eps_A += (x_n * numpy.exp( (-1.0*x_n*x_n*c*t)/(a*a)) * numpy.cos(x_n)*numpy.cos( (x_n*x)/a)) / (a  (x_n - numpy.sin(x_n)*numpy.cos(x_n)))
                eps_B += ( numpy.exp( (-1.0*x_n*x_n*c*t)/(a*a)) * numpy.sin(x_n)*numpy.cos(x_n)) / (x_n - numpy.sin(x_n)*numpy.cos(x_n))
                eps_C += ( numpy.exp( (-1.0*x_n*x_n*c*t)/(x_n*x_n)) * numpy.sin(x_n)*numpy.cos(x_n)) / (x_n - numpy.sin(x_n)*numpy.cos(x_n))

            trace_strain[t_track,:] = (F/G)*eps_A + ( (F*nu)/(2.0*G*a)) - eps_B/(G*a) - (F*(1.0-nu))/(2/0*G*a) + eps_C/(G*a)
            t_track += 1
>>>>>>> fc388793

        return trace_strain

    # Series functions

    def mandelZeros(self):
        """
        Compute roots for analytical mandel problem solutions
        """
        zeroArray = numpy.zeros(self.ITERATIONS)

        for i in numpy.arange(1, self.ITERATIONS+1, 1):
            a1 = (i - 1.0) * numpy.pi * numpy.pi / 4.0 + self.EPS
            a2 = a1 + numpy.pi / 2
            am = a1
            for j in numpy.arange(0, self.ITERATIONS, 1):
                y1 = numpy.tan(a1) - ((1.0 - nu) / (nu_u - nu))*a1
                y2 = numpy.tan(a2) - ((1.0 - nu) / (nu_u - nu))*a2
                am = (a1 + a2) / 2.0
                ym = numpy.tan(am) - (1 - nu) / (nu_u - nu)*am
                if ((ym*y1) > 0):
                    a1 = am
                else:
                    a2 = am
                if (numpy.abs(y2) < self.EPS):
                    am = a2
            zeroArray[i-1] = am
        return zeroArray

    def strain(self, locs):
        """
        Compute strain field at locations.
        """
        (npts, dim) = locs.shape
        ntpts = tsteps.shape[0]
        e_xx = 0.0
        e_yy = self.trace_strain(locs)
        e_zz = 0.0
        e_xy = 0.0

        strain = numpy.zeros((ntpts, npts, self.TENSOR_SIZE), dtype=numpy.float64)
        strain[:,:, 0] = exx
        strain[:,:, 1] = eyy
        strain[:,:, 2] = ezz
        strain[:,:, 3] = exy
        return strain

    def stress(self, locs):
        """
        Compute stress field at locations.
        """
        (npts, dim) = locs.shape
        ntpts = tsteps.shape[0]
        p_poisson_ratio = (3*p_K_d - 2*p_G) / (2*(3*p_K_d + p_G))
        trace_strain = self.trace_strain(locs)
        pressure = self.pressure(locs)
        e_xx = 0.0
        e_yy = self.trace_strain(locs)
        e_xy = 0.0

        stress = numpy.zeros((ntpts, npts, self.TENSOR_SIZE), dtype=numpy.float64)
        stress[:,:, 0] = ( (2*p_G*p_poisson_ratio) / (1 - 2*p_poisson_ratio) )*trace_strain + 2*p_G*e_xx - p_alpha*pressure
        stress[:,:, 1] = ( (2*p_G*p_poisson_ratio) / (1 - 2*p_poisson_ratio) )*trace_strain + 2*p_G*e_yy - p_alpha*pressure
        stress[:,:, 2] = ( (2*p_G*p_poisson_ratio) / (1 - 2*p_poisson_ratio) )*trace_strain - p_alpha*pressure
        stress[:,:, 3] = 2*p_G*e_xy
        return stress

    def initial_traction(self, locs):
        """Compute traction at locations.

        :TODO: If this is the initial traction, then it should be a single time point (0).
        """
        (npts, dim) = locs.shape
        ntpts = tsteps.shape[0]
        traction = numpy.zeros((ntpts, npts, self.SPACE_DIM), dtype=numpy.float64)
        x = locs[:, 0]
        z = locs[:, 1]
        t_track = 0
        zeroArray = self.mandelZeros()

        for t in tsteps:

            sigma_zz_A = 0.0
            sigma_zz_B = 0.0

            for i in np.arange(1, self.ITERATIONS+1, 1):
                x_n = zeroArray[i-1]
                sigma_zz_A += ( numpy.sin(x_n) / (x_n - numpy.sin(x_n)*numpy.cos(x_n)) )*numpy.cos( (x_n*x)/a )*numpy.exp(-1.0*(x_n*x_n*c*t)/(a*a))
                sigma_zz_B += ( (numpy.sin(x_n)*numpy.cos(x_n)) / (x_n - numpy.sin(x_n)*numpy.cos(x_n) ) )*numpy.exp(-1.0*(x_n*x_n*c*t)/(a*a))

            traction[t_track,:, 0] = 0.0
            traction[t_track,:, 1] = -(F/a) - ( (2.0*F*(nu_u - nu)) / (a*(1.0-nu)) ) * sigma_zz_A + ( (2.0*F)/a )*sigma_zz_B
            t_track += 1

        return traction

    def initial_displacement(self, locs):
        """
        Compute initial displacement at locations
        """
        (npts, dim) = locs.shape
        displacement = numpy.zeros((1, npts, dim), dtype=numpy.float64)
        x = locs[:, 0]
        z = locs[:, 1]

<<<<<<< HEAD
        displacement[0,:,0] = 0.0 #(F*nu_u*x)/(2.*G*a)
        displacement[0,:,1] = 0.0 #-1.*(F*(1.-nu_u)*z)/(2.*G*a)
=======
        displacement[0,:, 0] = (F*nu_u*x)/(2.*G*a)
        displacement[0,:, 1] = -1.*(F*(1.-nu_u)*z)/(2.*G*a)
>>>>>>> fc388793

        return displacement

    def initial_pressure(self, locs):
        """
        Compute initial pressure at locations
        """
        (npts, dim) = locs.shape
        pressure = numpy.zeros((1, npts), dtype=numpy.float64)
        x = locs[:, 0]
        z = locs[:, 1]
        t = 0.0

        pressure[0,:] = (1./(3.*a))*B*(1.+nu_u)*F

        return pressure

    def initial_trace_strain(self, locs):
        """
        Compute initial trace strain field at locations.
        """
        (npts, dim) = locs.shape
        zeroArray = self.mandelZeros()
        trace_strain = numpy.zeros((1, npts), dtype=numpy.float64)
        x = locs[:, 0]
        z = locs[:, 1]
        t = 0.0

        trace_strain[0,:] = 0.0

        return trace_strain

    def sigma_zz(self, locs):
        """Compute traction at locations.
        """
        (npts, dim) = locs.shape
        ntpts = tsteps.shape[0]
        traction = numpy.zeros((ntpts, npts, self.SPACE_DIM), dtype=numpy.float64)
        x = locs[:, 0]
        z = locs[:, 1]
        t_track = 0
        zeroArray = self.mandelZeros()

        for t in tsteps:

            sigma_zz_A = 0.0
            sigma_zz_B = 0.0

            for i in np.arange(1, self.ITERATIONS+1, 1):
                x_n = zeroArray[i-1]
                sigma_zz_A += ( numpy.sin(x_n) / (x_n - numpy.sin(x_n)*numpy.cos(x_n)) )*numpy.cos( (x_n*x)/a )*numpy.exp(-1.0*(x_n*x_n*c*t)/(a*a))
                sigma_zz_B += ( (numpy.sin(x_n)*numpy.cos(x_n)) / (x_n - numpy.sin(x_n)*numpy.cos(x_n) ) )*numpy.exp(-1.0*(x_n*x_n*c*t)/(a*a))

            traction[t_track,:, 0] = 0.0
            traction[t_track,:, 1] = -(F/a) - ( (2.0*F*(nu_u - nu)) / (a*(1.0-nu)) ) * sigma_zz_A + ( (2.0*F)/a )*sigma_zz_B
            t_track += 1

        return traction


# End of file<|MERGE_RESOLUTION|>--- conflicted
+++ resolved
@@ -255,15 +255,9 @@
         """
         (npts, dim) = locs.shape
         ntpts = tsteps.shape[0]
-<<<<<<< HEAD
         pressure = numpy.zeros((ntpts, npts, 1), dtype=numpy.float64)
         x = locs[:,0]
         z = locs[:,1]
-=======
-        pressure = numpy.zeros((ntpts, npts), dtype=numpy.float64)
-        x = locs[:, 0]
-        z = locs[:, 1]
->>>>>>> fc388793
         t_track = 0
         zeroArray = self.mandelZeros()
 
@@ -287,7 +281,6 @@
         """
         (npts, dim) = locs.shape
         ntpts = tsteps.shape[0]
-<<<<<<< HEAD
         trace_strain = numpy.zeros((ntpts, npts,1), dtype=numpy.float64)
         x = locs[:,0]
         z = locs[:,1]
@@ -308,28 +301,6 @@
         #
         #     trace_strain[t_track,:,0] = (F/G)*eps_A + ( (F*nu)/(2.0*G*a)) - eps_B/(G*a) - (F*(1.0-nu))/(2/0*G*a) + eps_C/(G*a)
         #     t_track += 1
-=======
-        trace_strain = numpy.zeros((ntpts, npts), dtype=numpy.float64)
-        x = locs[:, 0]
-        z = locs[:, 1]
-        t_track = 0
-        zeroArray = self.mandelZeros()
-
-        for t in tsteps:
-
-            eps_A = 0.0
-            eps_B = 0.0
-            eps_C = 0.0
-
-            for i in numpy.arange(1, self.ITERATIONS+1, 1):
-                x_n = zeroArray[i-1]
-                eps_A += (x_n * numpy.exp( (-1.0*x_n*x_n*c*t)/(a*a)) * numpy.cos(x_n)*numpy.cos( (x_n*x)/a)) / (a  (x_n - numpy.sin(x_n)*numpy.cos(x_n)))
-                eps_B += ( numpy.exp( (-1.0*x_n*x_n*c*t)/(a*a)) * numpy.sin(x_n)*numpy.cos(x_n)) / (x_n - numpy.sin(x_n)*numpy.cos(x_n))
-                eps_C += ( numpy.exp( (-1.0*x_n*x_n*c*t)/(x_n*x_n)) * numpy.sin(x_n)*numpy.cos(x_n)) / (x_n - numpy.sin(x_n)*numpy.cos(x_n))
-
-            trace_strain[t_track,:] = (F/G)*eps_A + ( (F*nu)/(2.0*G*a)) - eps_B/(G*a) - (F*(1.0-nu))/(2/0*G*a) + eps_C/(G*a)
-            t_track += 1
->>>>>>> fc388793
 
         return trace_strain
 
@@ -435,13 +406,8 @@
         x = locs[:, 0]
         z = locs[:, 1]
 
-<<<<<<< HEAD
         displacement[0,:,0] = 0.0 #(F*nu_u*x)/(2.*G*a)
         displacement[0,:,1] = 0.0 #-1.*(F*(1.-nu_u)*z)/(2.*G*a)
-=======
-        displacement[0,:, 0] = (F*nu_u*x)/(2.*G*a)
-        displacement[0,:, 1] = -1.*(F*(1.-nu_u)*z)/(2.*G*a)
->>>>>>> fc388793
 
         return displacement
 
