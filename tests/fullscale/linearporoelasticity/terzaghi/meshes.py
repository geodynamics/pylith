#!/usr/bin/env python
#
# ----------------------------------------------------------------------
#
# Brad T. Aagaard, U.S. Geological Survey
# Charles A. Williams, GNS Science
# Matthew G. Knepley, University of Chicago
#
# This code was developed as part of the Computational Infrastructure
# for Geodynamics (http://geodynamics.org).
#
# Copyright (c) 2010-2017 University of California, Davis
#
# See COPYING for license information.
#
# ----------------------------------------------------------------------
#
# @file tests/fullscale/poroelasticty/terzaghi/meshes.py
#
# @brief Mesh information for test cases.


class Tri(object):
    """
    Mesh information for tri mesh.
    """
    DOMAIN = {
        "ncells": 234,
        "ncorners": 3,
        "nvertices": 138,
    }
    MATERIALS = {
        "poroelastic": {
            "ncells": 234,
            "ncorners": 3,
            "nvertices": 138,
        }
    }
    BOUNDARIES = {
        "x_neg": {
            "ncells": 10,
            "ncorners": 2,
            "nvertices": 11,
        },
        "x_pos": {
            "ncells": 10,
            "ncorners": 2,
            "nvertices": 11,
        },
<<<<<<< HEAD
        "y_pos_neu": {
            "ncells": 20,
=======
        "y_neg_neu": {
            "ncells": 10,
>>>>>>> fc388793
            "ncorners": 2,
            "nvertices": 11,
        },
<<<<<<< HEAD
        "y_pos_dir": {
            "ncells": 20,
=======
        "y_neg_dir": {
            "ncells": 10,
>>>>>>> fc388793
            "ncorners": 2,
            "nvertices": 11,
        },
<<<<<<< HEAD
        "y_neg": {
            "ncells": 20,
=======
        "y_pos": {
            "ncells": 10,
>>>>>>> fc388793
            "ncorners": 2,
            "nvertices": 11,
        },
    }


class Quad(object):
    """
    Mesh information for quad mesh.
    """
    DOMAIN = {
        "ncells": 400,
        "ncorners": 4,
        "nvertices": 441,
    }
    MATERIALS = {
        "poroelastic": {
            "ncells": 400,
            "ncorners": 4,
            "nvertices": 441,
        }
    }
    BOUNDARIES = {
        "x_neg": {
            "ncells": 20,
            "ncorners": 2,
            "nvertices": 21,
        },
        "x_pos": {
            "ncells": 20,
            "ncorners": 2,
            "nvertices": 21,
        },
        "y_pos_neu": {
            "ncells": 20,
            "ncorners": 2,
            "nvertices": 21,
        },
        "y_pos_dir": {
            "ncells": 20,
            "ncorners": 2,
            "nvertices": 21,
        },
        "y_neg": {
            "ncells": 20,
            "ncorners": 2,
            "nvertices": 21,
        },
    }


# End of file<|MERGE_RESOLUTION|>--- conflicted
+++ resolved
@@ -47,33 +47,18 @@
             "ncorners": 2,
             "nvertices": 11,
         },
-<<<<<<< HEAD
         "y_pos_neu": {
             "ncells": 20,
-=======
-        "y_neg_neu": {
-            "ncells": 10,
->>>>>>> fc388793
             "ncorners": 2,
             "nvertices": 11,
         },
-<<<<<<< HEAD
         "y_pos_dir": {
             "ncells": 20,
-=======
-        "y_neg_dir": {
-            "ncells": 10,
->>>>>>> fc388793
             "ncorners": 2,
             "nvertices": 11,
         },
-<<<<<<< HEAD
         "y_neg": {
             "ncells": 20,
-=======
-        "y_pos": {
-            "ncells": 10,
->>>>>>> fc388793
             "ncorners": 2,
             "nvertices": 11,
         },
